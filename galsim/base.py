--- conflicted
+++ resolved
@@ -119,17 +119,10 @@
     def xValue(self, position):
         """Returns the value of the object at a chosen 2D position in real space.
         
-<<<<<<< HEAD
         As in SBProfile, this function assumes all are real-valued.  xValue() may not be implemented
- for    derived classes (e.g. SBConvolve) that require an Discrete Fourier Transform to determine 
-        real space values.  In this case, an SBError will be thrown at the C++ layer (raises a 
-        RuntimeError in Python).
-=======
-        As in SBProfile, this function assumes all are real-valued.  xValue() may not be
-        implemented for derived classes (e.g. SBConvolve) that require an Discrete Fourier Transform
-        to determine real space values.  In this case, an SBError will be thrown at the C++ layer 
+        for derived classes (e.g. SBConvolve) that require an Discrete Fourier Transform to 
+        determine real space values.  In this case, an SBError will be thrown at the C++ layer 
         (raises a RuntimeError in Python).
->>>>>>> 9dbc4c09
         
         @param position  A 2D galsim.PositionD/I instance giving the position in real space.
         """
