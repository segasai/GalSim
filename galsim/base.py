import os
import collections
import numpy as np
import galsim
import utilities
import descriptors

ALIAS_THRESHOLD = 0.005 # Matches hard coded value in src/SBProfile.cpp. TODO: bring these together

class GSObject(object):
    """@brief Base class for defining the interface with which all GalSim Objects access their
    shared methods and attributes, particularly those from the C++ SBProfile classes.
    """
    _SBProfile = None  # Private attribute used by the SBProfile property to store (and rebuild if
                       # necessary) the C++ layer SBProfile object for which GSObjects are a
                       # container

    # Then we define the .SBProfile attribute to actually be a property, with getter and setter
    # functions that provide access to the data stored in _SBProfile.  If the latter is None, for
    # example after a change in the object parameters (see, e.g., the SimpleParam descriptor), then
    # the SBProfile is re-initialized.
    #
    # Note that this requires ALL classes derived from GSObject to define a _SBInitialize() method. 
    def _get_SBProfile(self):
        if self._SBProfile is None:
            self._SBInitialize()
        return self._SBProfile

    def _set_SBProfile(self, value):
        self._SBProfile = value

    SBProfile = property(_get_SBProfile, _set_SBProfile)

    # Default flux parameter descriptor, will be overridden by some GSObjects
    flux = descriptors.FluxParam()

    # --- Ordered list for storing all transformations applied to the GSObject ---
    # Currently all items in .transformations will either be a galsim.Ellipse (for stretches and
    # shifts), a galsim.Angle (for rotations).
    transformations = []

    def _add_transformation(self, transformation):
        if isinstance(transformation, galsim.Ellipse) or isinstance(transformation, galsim.Angle):
            self.transformations.append(transformation)
        else:
            raise TypeError(
                "Only Ellipse (for shear, dilation, shift) or Angle (for rotation) "+
                "transformations supported.")

    # --- Pre-initialization for the data store, must be done at the start of every __init__ ---
    def _setup_data_store(self):
        if not hasattr(self, "_data"):
            self._data = {} # Used for storing parameter data, accessed by descriptors

    # --- Initialization ---
    def __init__(self, SBProfile):
        self._setup_data_store()
        self.transformations = []
        self.SBProfile = SBProfile  # This guarantees that all GSObjects have an SBProfile
    
    # Make op+ of two GSObjects work to return an Add object
    def __add__(self, other):
        return Add(self, other)

    # op+= converts this into the equivalent of an Add object
    def __iadd__(self, other):
        GSObject.__init__(self, galsim.SBAdd(self.SBProfile, other.SBProfile))
        self.__class__ = Add
        return self

    # Make op* and op*= work to adjust the flux of an object
    def __imul__(self, other):
        self.flux *= other
        return self

    def __mul__(self, other):
        ret = self.copy()
        ret *= other
        return ret

    def __rmul__(self, other):
        ret = self.copy()
        ret *= other
        return ret

    # Likewise for op/ and op/=
    def __idiv__(self, other):
        self.flux /= other
        return self

    def __div__(self, other):
        ret = self.copy()
        ret /= other
        return ret

    def __itruediv__(self, other):
        return __idiv__(self, other)

    def __truediv__(self, other):
        return __div__(self, other)


    # Make a copy of an object
    def copy(self):
        """@brief Returns a copy of an object

           This preserves the original type of the object, so if the caller is a
           Gaussian (for example), the copy will also be a Gaussian, and can thus call
           the methods that are not in GSObject, but are in Gaussian (e.g. getSigma).
        """
        import copy
        new_sbp = self.SBProfile.__class__(self.SBProfile)
        new_data = copy.copy(self._data)
        ret = GSObject(new_sbp)
        ret.__class__ = self.__class__
        ret._data = new_data
        return ret

    # Now define direct access to all SBProfile methods via calls to self.SBProfile.method_name()
    #
    def maxK(self):
        """@brief Returns value of k beyond which aliasing can be neglected.
        """
        return self.SBProfile.maxK()

    def nyquistDx(self):
        """@brief Returns Image pixel spacing that does not alias maxK.
        """
        return self.SBProfile.nyquistDx()

    def stepK(self):
        """@brief Returns sampling in k space necessary to avoid folding of image in x space.
        """
        return self.SBProfile.stepK()

    def hasHardEdges(self):
        """@brief Returns True if there are any hard edges in the profile.
        """
        return self.SBProfile.hasHardEdges()

    def isAxisymmetric(self):
        """@brief Returns True if axially symmetric: affects efficiency of evaluation.
        """
        return self.SBProfile.isAxisymmetric()

    def isAnalyticX(self):
        """@brief Returns True if real-space values can be determined immediately at any position
        without requiring a Discrete Fourier Transform.
        """
        return self.SBProfile.isAnalyticX()

    # This method does not seem to be wrapped from C++
    # def isAnalyticK(self):
    # return self.SBProfile.isAnalyticK()

    def centroid(self):
        """@brief Returns the (x, y) centroid of an object as a Position.
        """
        return self.SBProfile.centroid()

    def getFlux(self):
        """@brief Returns the flux of the object.

        N.B. Using this method is now unnecessary due to the presence of the "flux" descriptor
        attribute for all GSObjects. TODO: Remove?
        """
        return self.flux

    def xValue(self, position):
        """@brief Returns the value of the object at a chosen 2D position in real space.
        
        As in SBProfile, this function assumes all are real-valued.  xValue() may not be
        implemented for derived classes (e.g. SBConvolve) that require an Discrete Fourier
        Transform to determine real space values.  In this case, an SBError will be thrown at the
        C++ layer (raises a RuntimeError in Python).
        
        @param position  A 2D galsim.PositionD/I instance giving the position in real space.
        """
        return self.SBProfile.xValue(position)

    def kValue(self, position):
        """@brief Returns the value of the object at a chosen 2D position in k space.

        @param position  A 2D galsim.PositionD/I instance giving the position in k space.
        """
        return self.SBProfile.kValue(position)

    def scaleFlux(self, fluxRatio):
        """@brief Multiply the flux of the object by fluxRatio
           
        After this call, the caller's type will be a GSObject.
        This means that if the caller was a derived type that had extra methods beyond
        those defined in GSObject (e.g. getSigma for a Gaussian), then these methods
        are no longer available.

        N.B. Using this method is now unnecessary due to the presence of the "flux" descriptor
        attribute for all GSObjects. TODO: Remove?
        """
        self.flux *= fluxRatio

    def setFlux(self, flux):
        """@brief Set the flux of the object.
           
        After this call, the caller's type will be a GSObject.
        This means that if the caller was a derived type that had extra methods beyond
        those defined in GSObject (e.g. getSigma for a Gaussian), then these methods
        are no longer available.

        N.B. Using this method is now unnecessary due to the presence of the "flux" descriptor
        attribute for all GSObjects. TODO: Remove?
        """
        self.flux = flux

    def applyTransformation(self, ellipse):
        """@brief Apply a galsim.ellipse.Ellipse distortion to this object.
           
        Ellipse objects can be initialized in a variety of ways (see documentation of this
        class for details).

        Note: if the ellipse includes a dilation, then this transformation will 
        not be flux-conserving.  It conserves surface brightness instead.
        Thus, the flux will increase by the increase in area = dilation^2.

        After this call, the caller's type will be a GSObject.
        This means that if the caller was a derived type that had extra methods beyond
        those defined in GSObject (e.g. getSigma for a Gaussian), then these methods
        are no longer available.
        """
        if not isinstance(ellipse, galsim.Ellipse):
            raise TypeError("Argument to applyTransformation must be a galsim.Ellipse!")
        self.SBProfile.applyTransformation(ellipse._ellipse)
        self.SBProfile.__class__ = galsim.SBTransform # update for accuracy
        self._add_transformation(ellipse) # store transform to ordered list
 
    def applyDilation(self, scale):
        """@brief Apply a dilation of the linear size by the given scale.

        Scales the linear dimensions of the image by the factor scale.
        e.g. half_light_radius <-- half_light_radius * scale

        This operation preserves flux.
        See applyMagnification for a version that preserves surface brightness, and thus 
        changes the flux.

        After this call, the caller's type will be a GSObject.
        This means that if the caller was a derived type that had extra methods beyond
        those defined in GSObject (e.g. getSigma for a Gaussian), then these methods
        are no longer available.
        """
        import math
        old_flux = self.flux
        self.applyTransformation(galsim.Ellipse(math.log(scale)))
        self.flux = old_flux # conserve flux

    def applyMagnification(self, scale):
        """@brief Apply a magnification by the given scale, scaling the linear size by scale
        and the flux by scale^2.  
        
        Scales the linear dimensions of the image by the factor scale.
        e.g. half_light_radius <-- half_light_radius * scale

        This operation preserves surface brightness, which means that the flux is scales 
        with the change in area.  
        See applyDilation for a version that preserves flux.

        After this call, the caller's type will be a GSObject.
        This means that if the caller was a derived type that had extra methods beyond
        those defined in GSObject (e.g. getSigma for a Gaussian), then these methods
        are no longer available.
        """
        import math
        self.applyTransformation(galsim.Ellipse(math.log(scale)))
       
    def applyShear(self, *args, **kwargs):
        """@brief Apply a shear to this object, where arguments are either a galsim.shear.Shear, or
        arguments that will be used to initialize one.

        After this call, the caller's type will be a GSObject.
        This means that if the caller was a derived type that had extra methods beyond
        those defined in GSObject (e.g. getSigma for a Gaussian), then these methods
        are no longer available.
        """
        if len(args) == 1:
            if kwargs:
                raise TypeError("Error, gave both unnamed and named arguments to applyShear!")
            if not isinstance(args[0], galsim.Shear):
                raise TypeError("Error, unnamed argument to applyShear is not a Shear!")
            ellipse = galsim.Ellipse(args[0])
        elif len(args) > 1:
            raise TypeError("Error, too many unnamed arguments to applyShear!")
        else:
            ellipse = galsim.Ellipse(galsim.Shear(**kwargs))
        self.applyTransformation(ellipse)

    def applyRotation(self, theta):
        """@brief Apply a rotation theta (Angle object, +ve anticlockwise) to this object.
           
        After this call, the caller's type will be a GSObject.
        This means that if the caller was a derived type that had extra methods beyond
        those defined in GSObject (e.g. getSigma for a Gaussian), then these methods
        are no longer available.
        """
        if not isinstance(theta, galsim.Angle):
            raise TypeError("Input theta should be an Angle")
        self.SBProfile.applyRotation(theta)
        self.SBProfile.__class__ = galsim.SBTransform # update for accuracy
        self._add_transformation(theta)   # store transform to ordered list

    def applyShift(self, dx, dy):
        """@brief Apply a (dx, dy) shift to this object.
           
        After this call, the caller's type will be a GSObject.
        This means that if the caller was a derived type that had extra methods beyond
        those defined in GSObject (e.g. getSigma for a Gaussian), then these methods
        are no longer available.
        """
        ellipse = galsim.Ellipse(x_shift=dx, y_shift=dy)
        self.applyTransformation(ellipse)

    # Also add methods which create a new GSObject with the transformations applied...
    #
    def createTransformed(self, ellipse):
        """@brief Returns a new GSObject by applying a galsim.ellipse.Ellipse transformation 
        (shear, dilate, and/or shift).

        Note that Ellipse objects can be initialized in a variety of ways (see documentation 
        of this class for details).
        """
        if not isinstance(ellipse, galsim.Ellipse):
            raise TypeError("Argument to createTransformed must be a galsim.ellipse.Ellipse!")
        ret = self.copy()
        ret.applyTransformation(ellipse)
        return ret

    def createDilated(self, scale):
        """@brief Returns a new GSObject by applying a dilation of the linear size by the 
        given scale.
        
        Scales the linear dimensions of the image by the factor scale.
        e.g. half_light_radius <-- half_light_radius * scale

        This operation preserves flux.  
        See createMagnified for a version that preserves surface brightness, and thus 
        changes the flux.
        """
        import math
        ret = self.copy()
        old_flux = self.flux
        ret.applyTransformation(galsim.Ellipse(math.log(scale)))
        ret.flux = old_flux
        return ret

    def createMagnified(self, scale):
        """@brief Returns a new GSObject by applying a magnification by the given scale,
        scaling the linear size by scale and the flux by scale^2.  

        Scales the linear dimensions of the image by the factor scale.
        e.g. half_light_radius <-- half_light_radius * scale

        This operation preserves surface brightness, which means that the flux
        is also scaled by a factor of scale^2.
        See createDilated for a version that preserves flux.
        """
        import math
        ret = self.copy()
        ret.applyTransformation(galsim.Ellipse(math.log(scale)))
        return ret

    def createSheared(self, *args, **kwargs):
        """@brief Returns a new GSObject by applying a shear, where arguments are either a
        galsim.shear.Shear or keyword arguments that can be used to create one.
        """
        ret = self.copy()
        ret.applyShear(*args, **kwargs)
        return ret

    def createRotated(self, theta):
        """@brief Returns a new GSObject by applying a rotation theta (Angle object, +ve
        anticlockwise).
        """
        if not isinstance(theta, galsim.Angle):
            raise TypeError("Input theta should be an Angle")
        ret = self.copy()
        ret.applyRotation(theta)
        return ret
        
    def createShifted(self, dx, dy):
        """@brief Returns a new GSObject by applying a (dx, dy) shift.
        """
        ret = self.copy()
        ret.applyShift(dx, dy)
        return ret

    def draw(self, image=None, dx=None, gain=1., wmult=1, normalization="flux", add_to_image=False):
        """@brief Draws an Image of the object, with bounds optionally set by an input Image.

        @param image  If provided, this will be the image on which to draw the profile.
                      If image=None, then an automatically-sized image will be created.
                      (Default = None)
        @param dx     If provided, use this as the pixel scale for the image.
                      If dx is None and image != None, then take the provided image's pixel scale.
                      If dx is None and image == None, then use pi/maxK()
                      (Default = None)
        @param gain   The number of ADU to place on the image per photon.  (Default = 1)
        @param wmult  A factor by which to make the intermediate images larger than 
                      they are normally made.  The size is normally automatically chosen 
                      to reach some preset accuracy targets (see include/galsim/SBProfile.h); 
                      however, if you see strange artifacts in the image, you might try using 
                      wmult > 1.  This will take longer of course, but it will produce more 
                      accurate images, since they will have less "folding" in Fourier space.
                      (Default = 1.)
        @param normalization  Two options for the normalization:
                              "flux" or "f" means that the sum of the output pixels is normalized
                                     to be equal to the total flux.  (Modulo any flux that
                                     falls off the edge of the image of course.)
                              "surface brightness" or "sb" means that the output pixels sample
                                     the surface brightness distribution at each location.
                              (Default = "flux")
        @param add_to_image  Whether to add flux to the existing image rather than clear out
                             anything in the image before shooting.
                             (Default = False)
        @returns      The drawn image.
        """
        # Raise an exception immediately if the normalization type is not recognized
        if not normalization.lower() in ("flux", "f", "surface brightness", "sb"):
            raise ValueError(("Invalid normalization requested: '%s'. Expecting one of 'flux', "+
                              "'f', 'surface brightness' or 'sb'.") % normalization)
        # Raise an exception here since C++ is picky about the input types
        if type(wmult) != int:
            raise TypeError("Input wmult should be an int")
        if type(gain) != float:
            gain = float(gain)
        if dx is None: 
            dx = 0.
        if type(dx) != float:
            dx = float(dx)

        if image == None:
            # Can't add to image if none is provided.
            if add_to_image:
                raise ValueError("Cannot add_to_image if image is None")

            image = self.SBProfile.draw(dx, gain, wmult)

            # In this case, the draw command may set dx automatically, so we need to 
            # adjust the flux after the fact.  But this is ok, since add_to_image is
            # invalid in this case.
            if normalization.lower() == "flux" or normalization.lower() == "f":
                dx = image.getScale()
                image *= dx*dx

        else :
            
            # Set dx based on the image if not provided something else.
            if dx <= 0.:
                dx = image.getScale()

            # Clear the image if we are not adding to it.
            if not add_to_image:
                image.setZero()

            # SBProfile draw command uses surface brightness normalization.  So if we
            # want flux normalization, we need to scale the flux by dx^2
            if normalization.lower() == "flux" or normalization.lower() == "f":
                gain *= dx**2

            self.SBProfile.draw(image, dx, gain, wmult)
         
        return image

    def drawShoot(self, image, n_photons=0., dx=None, gain=1., uniform_deviate=None,
                  normalization="flux", noise=0., poisson_flux=True, add_to_image=False):
        """@brief Draw an image of the object by shooting individual photons drawn from the 
        surface brightness profile of the object.

        @param image  The image on which to draw the profile.
                      Note: Unlike for the regular draw command, image is a required
                      parameter.  drawShoot will not make the image for you.
        @param n_photons    If provided, the number of photons to use.
                            If not provided, use as many photons as necessary to end up with
                            an image with the correct poisson shot noise for the object's flux.
                            For positive definite profiles, this is equivalent to n_photons = flux.
                            However, some profiles need more than this because some of the shot
                            photons are negative (usually due to interpolants).
                            (Default = 0)
        @param dx     If provided, use this as the pixel scale for the image.
                      If dx is None then use the provided image's pixel scale.
                      (Default = None)
        @param gain  The number of ADU to place on the image per photon.  (Default = 1)
        @param uniform_deviate  If provided, a UniformDeviate to use for the random numbers
                                If uniform_deviate=None, one will be automatically created, 
                                using the time as a seed.
                                (Default = None)
        @param normalization  Two options for the normalization:
                              "flux" or "f" means that the sum of the output pixels is normalized
                                     to be equal to the total flux.  (Modulo any flux that
                                     falls off the edge of the image of course.)
                              "surface brightness" or "sb" means that the output pixels sample
                                     the surface brightness distribution at each location.
                              (Default = "flux")
        @param noise  If provided, the allowed extra noise in each pixel.
                      This is only relevant if n_photons=0, so the number of photons is being 
                      automatically calculated.  In that case, if the image noise is 
                      dominated by the sky background, you can get away with using fewer
                      shot photons than the full n_photons = flux.  Essentially each shot photon
                      can have a flux > 1, which increases the noise in each pixel.
                      The noise parameter specifies how much extra noise per pixel is allowed 
                      because of this approximation.  A typical value for this might be
                      noise = sky_level / 100 where sky_level is the flux per pixel 
                      due to the sky.  If the natural number of photons produces less noise 
                      than this value for all pixels, we lower the number of photons to bring 
                      the resultant noise up to this value.  If the natural value produces 
                      more noise than this, we accept it and just use the natural value.
                      Note that this uses a "variance" definition of noise, not a "sigma" 
                      definition.
                      (Default = 0.)
        @param poisson_flux  Whether to allow total object flux scaling to vary according to 
                             Poisson statistics for n_photons samples.
                             (Default = True)
        @param add_to_image  Whether to add flux to the existing image rather than clear out
                             anything in the image before shooting.
                             (Default = False)
                              
        @returns  The tuple (image, added_flux), where image is the input with drawn photons 
                  added and added_flux is the total flux of photons that landed inside the image 
                  bounds.

        The second part of the return tuple may be useful as a sanity check that you have
        provided a large enough image to catch most of the flux.  For example:
        @code
        image, added_flux = obj.drawShoot(image)
        assert added_flux > 0.99 * obj.flux
        @endcode
        However, the appropriate threshold will depend things like whether you are 
        keeping poisson_flux=True, how high the flux is, how big your images are relative to
        the size of your object, etc.

        The input image must have defined boundaries and pixel scale.  The photons generated by
        the drawShoot() method will be binned into the target image.  The input image will be 
        cleared before drawing in the photons by default, unless the keyword add_to_image is 
        set to True.  Scale and location of the image pixels will not be altered. 

        It is important to remember that the image produced by drawShoot() represents the object
        as convolved with the square image pixel.  So when using drawShoot() instead of draw(),
        you should not convolve with a Pixel.  This will produce the equivalent image (for very 
        large n_photons) as draw() produces when the same object is convolved with Pixel(xw=dx) 
        when drawing onto an image with pixel scale dx.
        """

        # Raise an exception immediately if the normalization type is not recognized
        if not normalization.lower() in ("flux", "f", "surface brightness", "sb"):
            raise ValueError(("Invalid normalization requested: '%s'. Expecting one of 'flux', "+
                              "'f', 'surface brightness' or 'sb'.") % normalization)
        # Raise an exception here since C++ is picky about the input types
        if image is None:
            raise TypeError("drawShoot requires the image to be provided.")

        if type(n_photons) != float:
            # if given an int, just convert it to a float
            n_photons = float(n_photons)
        if dx is None: 
            dx = 0.
        if type(dx) != float:
            dx = float(dx)
        if type(gain) != float:
            gain = float(gain)
        if type(noise) != float:
            noise = float(noise)
        if uniform_deviate == None:
            uniform_deviate = galsim.UniformDeviate()

        # Check that either n_photons is set to something or flux is set to something
        if n_photons == 0. and self.flux == 1.:
            import warnings
            msg = "Warning: drawShoot for object with flux == 1, but n_photons == 0.\n"
            msg += "This will only shoot a single photon."
            warnings.warn(msg)

        # Clear the image if we are not adding to it.
        if not add_to_image:
            image.setZero()

        # Set dx based on the image if not provided something else.
        if dx <= 0.:
            dx = image.getScale()

        # SBProfile draw command uses surface brightness normalization.  So if we
        # want flux normalization, we need to scale the flux by dx^2
        if normalization.lower() == "flux" or normalization.lower() == "f":
            gain *= dx**2
            
        added_flux = self.SBProfile.drawShoot(
                image, n_photons, uniform_deviate, dx, gain, noise, poisson_flux)

        return image, added_flux


def _parse_sizes(self, label="object", **kwargs):
    """
    Convenience function to parse input size parameters within the derived class __init__ method.

    Raises a TypeError exception if more than one input parameter kwarg is set != None, or if none
    are, with the following messages in each case:

    'Cannot specify more than one size parameter for '+label
    
    'Must specify at least one size parameter for '+label
    """
    size_set = False
    for name, value in kwargs.iteritems():
        if value != None:
            if size_set is True:
                raise TypeError("Cannot specify more than one size parameter for "+label)
            else:
                self.__setattr__(name, value)
                size_set = True
    if size_set is False:
        raise TypeError("Must specify at least one size parameter for "+label)
    

# --- Now defining the derived classes ---
#
# All derived classes inherit the GSObject method interface, but therefore have a "has a" 
# relationship with the C++ SBProfile class rather than an "is a" one...
#
# The __init__ method is usually simple and all the GSObject methods & attributes are inherited.
# 
# All GSObject derived classes now use descriptors to store parameter values, except for Add and
# Convolve (TODO: look into storing params for compound GSObjects).
#
class Gaussian(GSObject):
    """GalSim Gaussian, which has an SBGaussian in the SBProfile attribute.

    For more details of the Gaussian Surface Brightness profile, please see the SBGaussian
    documentation produced by doxygen.

    Initialization
    --------------
    A Gaussian can be initialized using one (and only one) of three possible size parameters

        half_light_radius
        sigma
        fwhm

    and an optional flux parameter [default flux = 1].

    Example:
    >>> gauss_obj = Gaussian(flux=3., sigma=1.)
    >>> gauss_obj.half_light_radius
    1.1774100225154747
    >>> gauss_obj.half_light_radius = 1.
    >>> gauss_obj.sigma
    0.8493218002880191

    Attempting to initialize with more than one size parameter is ambiguous, and will raise a
    TypeError exception.

    Methods
    -------
    The Gaussian is a GSObject, and inherits all of the GSObject methods (draw, drawShoot,
    applyShear etc.) and operator bindings.
    """

    # Initialization of size parameter descriptors
    sigma = descriptors.SimpleParam(
        name="sigma", group="size", default=None,
        doc="Scale radius sigma, kept consistent with the other size attributes.")

    half_light_radius = descriptors.GetSetScaleParam(
        name="half_light_radius", root_name="sigma", factor=1.1774100225154747, # sqrt(2ln2)
        group="size", doc="Half light radius, kept consistent with the other size attributes.")

    fwhm = descriptors.GetSetScaleParam(
        name="fwhm", root_name="sigma", factor=2.3548200450309493, # 2 sqrt(2ln2)
        group="size", doc="FWHM, kept consistent with the other size attributes.")

    # --- Defining the function used to (re)-initialize the contained SBProfile as necessary ---
    # *** Note a function of this name and similar content MUST be defined for all GSObjects! ***
    def _SBInitialize(self):
        GSObject.__init__(
            self, galsim.SBGaussian(sigma=self.sigma, flux=self.flux))
    
    # --- Public Class methods ---
    def __init__(self, half_light_radius=None, sigma=None, fwhm=None, flux=1.):

        self._setup_data_store() # Used for storing parameter data, accessed by descriptors

        # Use _parse_sizes() to initialize size parameters
        _parse_sizes(
            self, label="Gaussian", half_light_radius=half_light_radius, sigma=sigma, fwhm=fwhm)

        # Set the flux
        self.flux = flux


class Moffat(GSObject):
    """@brief GalSim Moffat, which has an SBMoffat in the SBProfile attribute.

    For more details of the Moffat Surface Brightness profile, please see the SBMoffat
    documentation produced by doxygen.

    Initialization
    --------------
    A Moffat is initialized with a slope parameter beta, one (and only one) of three possible size
    parameters

        scale_radius
        half_light_radius
        fwhm

    an optional truncation radius parameter trunc [default trunc = 0., indicating no truncation] and
    a flux parameter [default flux = 1].

    Example:
    >>> moffat_obj = Moffat(beta=3., scale_radius=3., flux=0.5)
    >>> moffat_obj.half_light_radius
    1.9307827587167474
    >>> moffat_obj.half_light_radius = 1.
    >>> moffat_obj.scale_radius
    1.5537739740300376

    Attempting to initialize with more than one size parameter is ambiguous, and will raise a
    TypeError exception.

    Methods
    -------
    The Moffat is a GSObject, and inherits all of the GSObject methods (draw, drawShoot,
    applyShear etc.) and operator bindings.
    """

    # Define the descriptors for the Moffat slope parameter beta, and the truncation radius trunc
    beta = descriptors.SimpleParam(
        "beta", group="required", default=None, doc="Moffat profile slope parameter beta.")
    
    trunc = descriptors.SimpleParam(
        "trunc", group="optional", default=0.,
        doc="Truncation radius for Moffat in physical units.")

    # Then we set up the size descriptors.  These need to be a little more complex in their
    # execution than a typical GSObject.

    # First we define a hidden storage variable to recall how the size parameter was last set: 
    _last_size_set_was_half_light_radius = False

    # Getter and setter functions for the scale_radius descriptor.
    # If the half light radius was the last size set then the value in _data["half_light_radius"]
    # will be None, so scale_radius needs to be got from self.SBProfile.getScaleRadius.
    def _get_scale_radius(self):
        if self._last_size_set_was_half_light_radius is True:
            if not self.SBProfile.__class__ is galsim.SBMoffat: # can happen after flux set
                self._SBInitialize()
            return self.SBProfile.getScaleRadius()
        else:
            return self._data["scale_radius"]
        
    # Set the scale radius, then update the _last_size_set_was_half_light_radius switch AND the
    # _SBProfile.  The latter is rebuilt as necessary on first access after changes in param values.
    def _set_scale_radius(self, value):
        self._data["scale_radius"] = value
        self._data["half_light_radius"] = None
        self._last_size_set_was_half_light_radius = False
        self._SBProfile = None  # Make sure that the ._SBProfile storage is emptied too

    # Then we define the scale_radius descriptor with reference to these getter/setter functions
    scale_radius = descriptors.GetSetFuncParam(
        getter=_get_scale_radius, setter=_set_scale_radius, group="size",
        doc="Moffat scale radius parameter, kept updated with the other size attributes.")

    # Getter and setter functions for the half_light_radius descriptor
    # These are both defined in close analogy to the scale_radius, having mirror/inverse behaviour
    def _get_half_light_radius(self):
        if self._last_size_set_was_half_light_radius is True:
            return self._data["half_light_radius"]
        else:
            if not self.SBProfile.__class__ is galsim.SBMoffat: # can happen after flux set
                self._SBInitialize()
            return self.SBProfile.getHalfLightRadius()

    def _set_half_light_radius(self, value):
        self._data["half_light_radius"] = value
        self._data["scale_radius"] = None
        self._last_size_set_was_half_light_radius = True
        self._SBProfile = None

    # Then we define the half_light_radius descriptor with ref. to these getter/setter functions
    half_light_radius = descriptors.GetSetFuncParam(
        getter=_get_half_light_radius, setter=_set_half_light_radius, group="size",
        doc="Half light radius, kept updated with the other size attributes.")

    # Getter and setter functions for the fwhm
    # The FWHM can be expressed in terms of the scale_radius and beta
    def _get_fwhm(self):
        return self.scale_radius * 2. * np.sqrt(2.**(1. / self.beta) - 1.)

    def _set_fwhm(self, value):
        self.scale_radius = 0.5 * value / np.sqrt(2.**(1. / self.beta) - 1.)

    # Then define the fwhm descriptor with reference to these getter/setter functions
    fwhm = descriptors.GetSetFuncParam(
        getter=_get_fwhm, setter=_set_fwhm, group="size",
        doc="FWHM, kept updated with the other size attributes.")

    # --- Defining the function used to (re)-initialize the contained SBProfile as necessary ---
    # *** Note a function of this name and similar content MUST be defined for all GSObjects! ***
    def _SBInitialize(self):
        # Initialize the GSObject differently depending on whether the HLR was set last.
        if self._last_size_set_was_half_light_radius is True:
            GSObject.__init__(
                self, galsim.SBMoffat(
                    self.beta, half_light_radius=self.half_light_radius, trunc=self.trunc,
                    flux=self.flux))
        else:
            GSObject.__init__(
                self, galsim.SBMoffat(
                    self.beta, scale_radius=self.scale_radius, trunc=self.trunc, flux=self.flux))

    # --- Public Class methods ---
    def __init__(self, beta, scale_radius=None, half_light_radius=None,  fwhm=None, trunc=0.,
                 flux=1.):

        self._setup_data_store() # Used for storing parameter data, accessed by descriptors
        
        # Set the beta and truncation parameters
        self.beta = beta
        self.trunc = trunc

        # Use _parse_sizes() to initialize size parameters
        _parse_sizes(
            self, label="Moffat", scale_radius=scale_radius, fwhm=fwhm,
            half_light_radius=half_light_radius)

        # Set the flux
        self.flux = flux


class AtmosphericPSF(GSObject):
    """Base class for long exposure Kolmogorov PSF.

    Initialization
    --------------
    @code
    atmospheric_psf = galsim.AtmosphericPSF(lam_over_r0, interpolant=None, oversampling=1.5)
    @endcode

    Initialized atmospheric_psf as a galsim.AtmosphericPSF() instance.

    @param lam_over_r0     lambda / r0 in the physical units adopted (user responsible for 
                           consistency), where r0 is the Fried parameter. The FWHM of the Kolmogorov
                           PSF is ~0.976 lambda/r0 (e.g., Racine 1996, PASP 699, 108). Typical 
                           values for the Fried parameter are on the order of 10 cm for most 
                           observatories and up to 20 cm for excellent sites. The values are 
                           usually quoted at lambda = 500 nm and r0 depends on wavelength as
                           [r0 ~ lambda^(-6/5)].
    @param fwhm            FWHM of the Kolmogorov PSF.
                           Either fwhm or lam_over_r0 (and only one) must be specified.
    @param interpolant     optional keyword for specifying the interpolation scheme [default =
                           galsim.InterpolantXY(galsim.Lanczos(5, conserve_flux=True, tol=1.e-4))]
    @param oversampling    optional oversampling factor for the SBInterpolatedImage table 
                           [default = 1.5], setting oversampling < 1 will produce aliasing in the 
                           PSF (not good).
    @param flux            total flux of the profile [default flux=1.]
    """

    # Defining the size parameters for the AtmosphericPSF:
    # The basic, underlying size parameter lambda / r0
    lam_over_r0 = descriptors.SimpleParam(
        "lam_over_r0", group="size", default=None,
        doc="lam_over_r0, kept consistent with the other size attributes.")

    # The FWHM of the Kolmogorov PSF is ~0.976 lambda/r0 (e.g., Racine 1996, PASP 699, 108)
    fwhm = descriptors.GetSetScaleParam(
        "fwhm", root_name="lam_over_r0", factor=0.976, group="size",
        doc="FWHM, kept consistent with the other size attributes.")

    # Getter and setter functions for the half_light_radius descriptor (raising a
    # NotImplementedError exception for this not-yet-implemented attribute)
    def _get_half_light_radius(self):
        raise NotImplementedError(
            "Half light radius calculation not yet implemented for AtmosphericPSF objects.")

    def _set_half_light_radius(self, value):
        raise NotImplementedError(
            "Half light radius support not yet implemented for AtmosphericPSF objects.")
    
    # Defining the half_light_radius descriptor with ref. to these getter/setter functions
    half_light_radius = descriptors.GetSetFuncParam(
        getter=_get_half_light_radius, setter=_set_half_light_radius, group="size",
        doc="Half light radius, access will raise a NotImplementedError exception!")

    # Defining the optional parameters interpolant and oversampling
    interpolant = descriptors.SimpleParam(
        "interpolant", default=None, group="optional", doc="Real space interpolant instance (2D).")

    oversampling = descriptors.SimpleParam(
        "oversampling", default=1.5, group="optional",
        doc="Oversampling factor for the creation of the SBInterpolatedImage lookup table.")

    # --- Defining the function used to (re)-initialize the contained SBProfile as necessary ---
    # *** Note a function of this name and similar content MUST be defined for all GSObjects! ***
    def _SBInitialize(self):
        
        # Set the lookup table sample rate via FWHM / 2 / oversampling (BARNEY: is this enough??)
        dx_lookup = .5 * self.fwhm / self.oversampling

        # Fold at 10 times the FWHM
        stepk_kolmogorov = np.pi / (10. * self.fwhm)

        # Odd array to center the interpolant on the centroid. Might want to pad this later to
        # make a nice size array for FFT, but for typical seeing, arrays will be very small.
        npix = 1 + 2 * (np.ceil(np.pi / stepk_kolmogorov)).astype(int)
        atmoimage = galsim.atmosphere.kolmogorov_psf_image(
            array_shape=(npix, npix), dx=dx_lookup, lam_over_r0=self.lam_over_r0, flux=self.flux)
        # Run checks on the interpolant and build default if None
        if self.interpolant is None:
            lan5 = galsim.Lanczos(5, conserve_flux=True, tol=1e-4)
            self.interpolant = galsim.InterpolantXY(lan5)
        else:
            if isinstance(self.interpolant, galsim.InterpolantXY) is False:
                raise RuntimeError('Specified interpolant is not an InterpolantXY!')

        # Then initialize the SBProfile
        GSObject.__init__(
            self, galsim.SBInterpolatedImage(atmoimage, self.interpolant, dx=dx_lookup))

    # --- Public Class methods ---
    def __init__(self, lam_over_r0=None, fwhm=None, interpolant=None, oversampling=1.5, flux=1.):

        self._setup_data_store() # Used for storing parameter data, accessed by descriptors

        # Initialize the interpolant and oversampling parameters
        self.interpolant = interpolant
        self.oversampling = oversampling
        
        # Use _parse_sizes() to initialize size parameters
        _parse_sizes(self, label="AtmosphericPSF", lam_over_r0=lam_over_r0, fwhm=fwhm)

        # Set the flux
        self.flux = flux


class Airy(GSObject):
    """GalSim Airy, which has an SBAiry in the SBProfile attribute.

    For more details of the Airy Surface Brightness profile, please see the SBAiry documentation
    produced by doxygen.

    Initialization
    --------------
    An Airy can be initialized using one (and only one) of two possible size parameters

        lam_over_D
        half_light_radius

    an optional obscuration parameter [default obscuration=0.] and an optional flux parameter
    [default flux = 1].  However, the half_light_radius size parameter can currently only be used
    if obscuration = 0.

    Example:
    >>> airy_obj = Airy(flux=3., lam_over_D=2.)
    >>> airy_obj.half_light_radius
    1.0696642954485294
    >>> airy_obj.half_light_radius = 1.
    >>> airy_obj.lam_over_D
    1.8697454972649754

    Attempting to initialize with more than one size parameter is ambiguous, and will raise a
    TypeError exception.

    Methods
    -------
    The Airy is a GSObject, and inherits all of the GSObject methods (draw, drawShoot, applyShear
    etc.) and operator bindings.
    """

    # Define the descriptor for the obscuration parameter
    obscuration = descriptors.SimpleParam(
        "obscuration", group="optional", default=0.,
        doc="Linear dimension of central obscuration as fraction of pupil linear dimension.")

    # Then define the descriptor for the basic, underlying size parameter for the Airy, Lambda / D
    lam_over_D = descriptors.SimpleParam(
        "lam_over_D", group="size", default=None, doc="Lambda / D.")

    # Then we set up the other size descriptors.  These need to be a little more complex in their
    # execution than a typical GSObject, and involve a redefinition of the default
    # half_light_radius descriptor it provides

    # First we do the half_light_radius, for which we only have an easy scaling if obscuration=0.
    def _get_half_light_radius(self):
        if self.obscuration == 0.:
            # For an unobscured Airy, we have the following factor which can be derived using the
            # integral result given in the Wikipedia page (http://en.wikipedia.org/wiki/Airy_disk),
            # solved for half total flux using the free online tool Wolfram Alpha.
            # At www.wolframalpha.com:
            # Type "Solve[BesselJ0(x)^2+BesselJ1(x)^2=1/2]" ... and divide the result by pi
            return self.lam_over_D * 0.5348321477242647
        else:
            # In principle can find the half light radius as a function of lam_over_D and
            # obscuration too, but it will be much more involved
            raise NotImplementedError(
                "Half light radius calculation not implemented for Airy objects with non-zero "+
                "obscuration.")

    def _set_half_light_radius(self, value):
        if self.obscuration == 0.:
            # See _get_half_light_radius above for provenance of scaling factor
            self.lam_over_D = value / 0.5348321477242647
        else:
            raise NotImplementedError(
                "Half light radius support not implemented for Airy objects with non-zero "+
                "obscuration.")

    # Then we define the half_light_radius descriptor with ref. to these getter/setter functions
    half_light_radius = descriptors.GetSetFuncParam(
        getter=_get_half_light_radius, setter=_set_half_light_radius, group="size",
        doc="Half light radius, implemented for Airy function objects with obscuration=0.")

    # Now FWHM...
    def _get_fwhm(self):
        if self.obscuration == 0.:
            # As above, FWHM only easy to calculate for unobscured Airy
            return self.lam_over_D * 1.028993969962188
        else:
            # In principle can find the half light radius as a function of lam_over_D and
            # obscuration too, but it will be much more involved
            raise NotImplementedError(
                "FWHM calculation not implemented for Airy objects with non-zero obscuration.")

    def _set_fwhm(self, value):
        if self.obscuration == 0.:
            # As above, FWHM only easy to calculate for unobscured Airy
            self.lam_over_D = value / 1.028993969962188
        else:
            # In principle can find the half light radius as a function of lam_over_D and
            # obscuration too, but it will be much more involved
            raise NotImplementedError(
                "FWHM support not implemented for Airy objects with non-zero obscuration.")

    # Then we define the fwhm descriptor with reference to these getter/setter functions
    fwhm = descriptors.GetSetFuncParam(
        getter=_get_fwhm, setter=_set_fwhm, group="size",
        doc="FWHM, implemented for Airy function objects with obscuration=0.")

    # --- Defining the function used to (re)-initialize the contained SBProfile as necessary ---
    # *** Note a function of this name and similar content MUST be defined for all GSObjects! ***
    def _SBInitialize(self):
        GSObject.__init__(
            self, galsim.SBAiry(
                lam_over_D=self.lam_over_D, obscuration=self.obscuration, flux=self.flux))

    # --- Public Class methods ---
    def __init__(self, lam_over_D=None, half_light_radius=None, fwhm=None, obscuration=0., flux=1.):

        self._setup_data_store() # Used for storing parameter data, accessed by descriptors
        
        # Set obscuration. The latter must be set before the sizes to raise NotImplementedError
        # expections if half_light_radius is used with obscuration!=0.
        self.obscuration = obscuration

        # Use _parse_sizes() to initialize size parameters
        _parse_sizes(
            self, label="Airy", lam_over_D=lam_over_D, half_light_radius=half_light_radius,
            fwhm=fwhm)

        # Set the flux
        self.flux = flux


class OpticalPSF(GSObject):
    """@brief Class describing aberrated PSFs due to telescope optics, which has an
    SBInterpolatedImage in the SBProfile attribute.

    Input aberration coefficients are assumed to be supplied in units of incident light wavelength,
    and correspond to the conventions adopted here:
    http://en.wikipedia.org/wiki/Optical_aberration#Zernike_model_of_aberrations

    Initialization
    --------------
    @code
    optical_psf = galsim.OpticalPSF(lam_over_D, defocus=0., astig1=0., astig2=0., coma1=0.,
                                        coma2=0., spher=0., circular_pupil=True, obscuration=0.,
                                        interpolant=None, oversampling=1.5, pad_factor=1.5)
    @endcode

    Initializes optical_psf as a galsim.OpticalPSF() instance.

    @param lam_over_D      lambda / D in the physical units adopted (user responsible for 
                           consistency).
    @param defocus         defocus in units of incident light wavelength.
    @param astig1          first component of astigmatism (like e1) in units of incident light
                           wavelength.
    @param astig2          second component of astigmatism (like e2) in units of incident light
                           wavelength.
    @param coma1           coma along x in units of incident light wavelength.
    @param coma2           coma along y in units of incident light wavelength.
    @param spher           spherical aberration in units of incident light wavelength.
    @param circular_pupil  adopt a circular pupil? Alternative is square
    @param obscuration     linear dimension of central obscuration as fraction of pupil linear 
                           dimension, [0., 1.) [default = 0.]
    @param interpolant     optional keyword for specifying the interpolation scheme [default =
                           galsim.InterpolantXY(galsim.Lanczos(5, conserve_flux=True, tol=1.e-4))].
    @param oversampling    optional oversampling factor for the SBInterpolatedImage table 
                           [default = 1.5], setting oversampling < 1 will produce aliasing in the 
                           PSF (not good).
    @param pad_factor      additional multiple by which to zero-pad the PSF image to avoid folding
                           compared to what would be required for a simple Airy [default = 1.5].
                           Note that padFactor may need to be increased for stronger aberrations,
                           i.e. those larger than order unity.
    @param flux            total flux of the profile [default flux=1.]
    """

    lam_over_D = descriptors.SimpleParam(
        "lam_over_D", group="size", default=None, doc="Lambda / D.")

    defocus = descriptors.SimpleParam(
        "defocus", group="optional", default=0.,
        doc="Defocus in units of incident light wavelength.")

    astig1 = descriptors.SimpleParam(
        "astig1", group="optional", default=0.,
        doc="First component of astigmatism (like e1) in units of incident light wavelength.")

    astig2 = descriptors.SimpleParam(
        "astig2", group="optional", default=0.,
        doc="Second component of astigmatism (like e2) in units of incident light wavelength.")

    coma1 = descriptors.SimpleParam(
        "coma1", group="optional", default=0.,
        doc="Coma along x in units of incident light wavelength.")

    coma2 = descriptors.SimpleParam(
        "coma2", group="optional", default=0.,
        doc="Coma along y in units of incident light wavelength.")

    spher = descriptors.SimpleParam(
        "spher", group="optional", default=0.,
        doc="Spherical aberration in units of incident light wavelength.")

    circular_pupil = descriptors.SimpleParam(
        "circular_pupil", group="optional", default=True,
        doc="Adopting a circular pupil? Alternative is square.")

    obscuration = descriptors.SimpleParam(
        "obscuration", group="optional", default=True,
        doc="Linear dimension of central obscuration as fraction of pupil linear dimension.")

    interpolant = descriptors.SimpleParam(
        "interpolant", group="optional", default=None, doc="The specified 2D interpolation scheme.")

    oversampling = descriptors.SimpleParam(
        "oversampling", group="optional", default=1.5,
        doc="Oversampling factor for the SBInterpolatedImage table.")

    pad_factor = descriptors.SimpleParam(
        "pad_factor", group="optional", default=1.5,
        doc="Additional multiple by which to zero-pad the PSF image to avoid folding compared "+
            "to what would be required for a simple Airy.")

    # --- Defining the function used to (re)-initialize the contained SBProfile as necessary ---
    # *** Note a function of this name and similar content MUST be defined for all GSObjects! ***
    def _SBInitialize(self):
        
        # Currently we load optics, noise etc in galsim/__init__.py, but this might change (???)
        import galsim.optics
        
        # Choose dx for lookup table using Nyquist for optical aperture and the specified
        # oversampling factor
        dx_lookup = .5 * self.lam_over_D / self.oversampling
        
        # Use a similar prescription as SBAiry to set Airy stepK and thus reference unpadded image
        # size in physical units
        stepk_airy = min(
            ALIAS_THRESHOLD * .5 * np.pi**3 * (1. - self.obscuration) / self.lam_over_D,
            np.pi / 5. / self.lam_over_D)
        
        # Boost Airy image size by a user-specifed pad_factor to allow for larger, aberrated PSFs,
        # also make npix always *odd* so that opticalPSF lookup table array is correctly centred:
        npix = 1 + 2 * (np.ceil(self.pad_factor * (np.pi / stepk_airy) / dx_lookup)).astype(int)
        
        # Make the psf image using this dx and array shape
        optimage = galsim.optics.psf_image(
            lam_over_D=self.lam_over_D, dx=dx_lookup, array_shape=(npix, npix),
            defocus=self.defocus, astig1=self.astig1, astig2=self.astig2, coma1=self.coma1,
            coma2=self.coma2, spher=self.spher, circular_pupil=self.circular_pupil,
            obscuration=self.obscuration, flux=self.flux)
        
        # If interpolant not specified on input, use a high-ish n lanczos
        if self.interpolant == None:
            lan5 = galsim.Lanczos(5, conserve_flux=True, tol=1.e-4)
            self.interpolant = galsim.InterpolantXY(lan5)
        else:
            if isinstance(self.interpolant, galsim.InterpolantXY) is False:
                raise RuntimeError('Specified interpolant is not an InterpolantXY!')
            
        # Initialize the SBProfile
        GSObject.__init__(
            self, galsim.SBInterpolatedImage(optimage, self.interpolant, dx=dx_lookup))

    # --- Public Class methods ---
    def __init__(self, lam_over_D, defocus=0., astig1=0., astig2=0., coma1=0., coma2=0., spher=0.,
                 circular_pupil=True, obscuration=0., interpolant=None, oversampling=1.5,
                 pad_factor=1.5, flux=1.):

        self._setup_data_store() # Used for storing parameter data, accessed by descriptors

        # Setting the parameters
        self.lam_over_D = lam_over_D
        self.defocus = defocus
        self.astig1 = astig1
        self.astig2 = astig2
        self.coma1 = coma1
        self.coma2 = coma2
        self.spher = spher
        self.circular_pupil = circular_pupil
        self.obscuration = obscuration
        self.interpolant = interpolant
        self.oversampling = oversampling
        self.pad_factor = pad_factor
        self.flux = flux


class Pixel(GSObject):
    """@brief GalSim Pixel, which has an SBBox in the SBProfile attribute.

    Initialization
    --------------
    A Pixel is initialized with an x dimension width xw, an optional y dimension width (if
    unspecifed yw=xw is assumed) and an optional flux parameter [default flux = 1].

    Methods
    -------
    The Pixel is a GSObject, and inherits all of the GSObject methods (draw, drawShoot, applyShear
    etc.) and operator bindings.
    """

    # Defining the parameter descriptors
    xw = descriptors.SimpleParam(
        "xw", group="required", doc="Width of the pixel in the x dimension.")

    yw = descriptors.SimpleParam(
        "yw", group="optional", doc="Width of the pixel in the y dimension.")

    # --- Defining the function used to (re)-initialize the contained SBProfile as necessary ---
    # *** Note a function of this name and similar content MUST be defined for all GSObjects! ***
    def _SBInitialize(self):
        if self.yw is None:
            self.yw = self.xw
        GSObject.__init__(self, galsim.SBBox(xw=self.xw, yw=self.yw, flux=self.flux))

    # --- Public Class methods ---
    def __init__(self, xw, yw=None, flux=1.):

        self._setup_data_store() # Used for storing parameter data, accessed by descriptors

        self.xw = xw
        self.yw = yw
        self.flux = flux


class Sersic(GSObject):
    """GalSim Sersic, which has an SBSersic in the SBProfile attribute.

    For more details of the Sersic Surface Brightness profile, please see the SBSersic documentation
    produced by doxygen.

    Initialization
    --------------
    A Sersic is initialized with n, the Sersic index of the profile, and the half light radius size
    parameter half_light_radius.  A flux parameter is optional [default flux = 1].

    Example:
    >>> sersic_obj = Sersic(n=3.5, half_light_radius=2.5, flux=40.)
    >>> sersic_obj.half_light_radius
    2.5
    >>> sersic_obj.n
    3.5

    Methods
    -------
    The Sersic is a GSObject, and inherits all of the GSObject methods (draw, drawShoot,
    applyShear etc.) and operator bindings.
    """

    # Defining the descriptor for the sersic index n
    n = descriptors.SimpleParam(
        "n", group="required", default=None, doc="Sersic index.")

    # Defining the size parameter HLR
    half_light_radius = descriptors.SimpleParam(
        name="half_light_radius", default=None, group="size",
        doc="half_light_radius, kept consistent with the other size attributes.")

    # --- Defining the function used to (re)-initialize the contained SBProfile as necessary ---
    # *** Note a function of this name and similar content MUST be defined for all GSObjects! ***
    def _SBInitialize(self):
        GSObject.__init__(
            self, galsim.SBSersic(self.n, half_light_radius=self.half_light_radius, flux=self.flux))

    # --- Public Class methods ---
    def __init__(self, n, half_light_radius, flux=1.):

        self._setup_data_store() # Used for storing parameter data, accessed by descriptors

        # Set the Sersic index
        self.n = n

        # Use _parse_sizes() to initialize size parameters
        _parse_sizes(self, label="Sersic", half_light_radius=half_light_radius)

        # Set the flux
        self.flux = flux


class Exponential(GSObject):
    """GalSim Exponential, which has an SBExponential in the SBProfile attribute.

    For more details of the Exponential Surface Brightness profile, please see the SBExponential
    documentation produced by doxygen.

    Initialization
    --------------
    An Exponential can be initialized using one (and only one) of two possible size parameters

        half_light_radius
        scale_radius

    and an optional flux parameter [default flux = 1].

    Example:
    >>> exp_obj = Exponential(flux=3., scale_radius=5.)
    >>> exp_obj.half_light_radius
    8.391734950083302
    >>> exp_obj.half_light_radius = 1.
    >>> exp_obj.scale_radius
    0.5958243473776976

    Attempting to initialize with more than one size parameter is ambiguous, and will raise a
    TypeError exception.

    Methods
    -------
    The Exponential is a GSObject, and inherits all of the GSObject methods (draw, drawShoot,
    applyShear etc.) and operator bindings.
    """

    # Defining the natural basic size parameter scale_radius 
    scale_radius = descriptors.SimpleParam(
        name="scale_radius", default=None, group="size",
        doc="Exponential scale radius, kept consistent with the other size attributes.")

    # Half light radius
    # Constant scaling factor not analytic, but can be calculated by iterative solution of:
    # (re / r0) = ln[(re / r0) + 1] + ln(2)
    half_light_radius=descriptors.GetSetScaleParam(
        "half_light_radius", root_name="scale_radius", factor=1.6783469900166605, group="size",
        doc="half_light_radius, kept consistent with the other size attributes.")

    # --- Defining the function used to (re)-initialize the contained SBProfile as necessary ---
    # *** Note a function of this name and similar content MUST be defined for all GSObjects! ***
    def _SBInitialize(self):
        GSObject.__init__(
            self, galsim.SBExponential(half_light_radius=self.half_light_radius, flux=self.flux))
 
    # --- Public Class methods ---
    def __init__(self, half_light_radius=None, scale_radius=None, flux=1.):

        self._setup_data_store() # Used for storing parameter data, accessed by descriptors

        # Use _parse_sizes() to initialize size parameters
        _parse_sizes(
            self, label="Exponential", half_light_radius=half_light_radius,
            scale_radius=scale_radius)

        # Set the flux
        self.flux = flux


class DeVaucouleurs(GSObject):
    """GalSim DeVaucouleurs, which has an SBDeVaucouleurs in the SBProfile attribute.

    For more details of the DeVaucouleurs Surface Brightness profile, please see the
    SBDeVaucouleurs documentation produced by doxygen.

    Initialization
    --------------
    A DeVaucouleurs is initialized with the half light radius size parameter half_light_radius and
    an optional flux parameter [default flux = 1].

    Example:
    >>> dvc_obj = DeVaucouleurs(half_light_radius=2.5, flux=40.)
    >>> dvc_obj.half_light_radius
    2.5
    >>> dvc_obj.flux
    40.0

    Methods
    -------
    The DeVaucouleurs is a GSObject, and inherits all of the GSObject methods (draw, drawShoot,
    applyShear etc.) and operator bindings.
    """

    # Defining the size parameter HLR
    half_light_radius = descriptors.SimpleParam(
        name="half_light_radius", default=None, group="size", doc="Half light radius.")

    # --- Defining the function used to (re)-initialize the contained SBProfile as necessary ---
    # *** Note a function of this name and similar content MUST be defined for all GSObjects! ***
    def _SBInitialize(self):
        GSObject.__init__(
            self, galsim.SBDeVaucouleurs(
                half_light_radius=self.half_light_radius, flux=self.flux))

    # --- Public Class methods ---
    def __init__(self, half_light_radius=None, flux=1.):

        self._setup_data_store() # Used for storing parameter data, accessed by descriptors

        # Use _parse_sizes() to initialize size parameters
        _parse_sizes(self, label="DeVaucouleurs", half_light_radius=half_light_radius)

        # Set the flux
        self.flux = flux


class RealGalaxy(GSObject):
    """@brief Class describing real galaxies from some training dataset.

    This class uses a catalog describing galaxies in some training data to read in data about
    realistic galaxies that can be used for simulations based on those galaxies.  Also included in
    the class is additional information that might be needed to make or interpret the simulations,
    e.g., the noise properties of the training data.

    Initialization
    --------------
    @code
    real_galaxy = galsim.RealGalaxy(real_galaxy_catalog, index = None, ID = None, ID_string = None,
                                    random = False, uniform_deviate = None, interpolant = None)
    @endcode

    This initializes real_galaxy with three SBInterpolatedImage objects (one for the deconvolved
    galaxy, and saved versions of the original HST image and PSF). Note that there are multiple
    keywords for choosing a galaxy; exactly one must be set.  In future we may add more such
    options, e.g., to choose at random but accounting for the non-constant weight factors
    (probabilities for objects to make it into the training sample).

    @param real_galaxy_catalog  A RealGalaxyCatalog object with basic information about where to
                                find the data, etc.
    @param index                Index of the desired galaxy in the catalog.
    @param ID                   Object ID for the desired galaxy in the catalog.
    @param random               If true, then just select a completely random galaxy from the
                                catalog.
    @param uniform_deviate      A uniform deviate to use for selecting a random galaxy (optional)
    @param interpolant          optional keyword for specifying the
                                real-space interpolation scheme
                                [default = galsim.InterpolantXY(galsim.Lanczos(5, 
                                           conserve_flux=True, tol=1.e-4))].
    @param flux                 Total flux, if None then original flux in galaxy is adopted without
                                change [default flux = None].
    """

    # Defining flux parameter descriptor slightly differently to the default
    flux = descriptors.FluxParam(
        default=None,
        doc="Total flux of this RealGalaxy, if None then original flux in galaxy image is adopted.")

    # Define the parameters that need to be set as SimpleParams to define the RealGalaxy
    real_galaxy_catalog = descriptors.SimpleParam(
        "real_galaxy_catalog", default=None, group="required",
        doc="RealGalaxyCatalog object with basic information about where to find data for each "+
        "RealGalaxy instance.",
        ok_if_object_transformed=True) # still gettable/settable for object info/re-init if desired
    
    index = descriptors.SimpleParam(
        "index", default=None, group="optional", doc="Index of the desired galaxy in the catalog.",
        ok_if_object_transformed=True) # still gettable/settable for object info/re-init if desired
    
    ID = descriptors.SimpleParam(
        "ID", default=None, group="optional",
        doc="Object ID for the desired galaxy in the catalog.",
        ok_if_object_transformed=True) # still gettable/settable for object info/re-init if desired
    
    random = descriptors.SimpleParam(
        "random", default=False, group="optional", doc="Whether galaxy selected at random.")
    
    uniform_deviate = descriptors.SimpleParam(
        "uniform_deviate", default=None, group="optional",
        doc="Uniform deviate to use for random galaxy selection.")
    
    interpolant = descriptors.SimpleParam(
        "interpolant", default=None, group="optional", doc="Real space interpolant instance (2D).")

    # --- Defining the function used to (re)-initialize the contained SBProfile as necessary ---
    # *** Note a function of this name and similar content MUST be defined for all GSObjects! ***
    def _SBInitialize(self):

        import pyfits
        # Code block below will be for galaxy selection; not all are currently implemented.  Each
        # option must return an index within the real_galaxy_catalog.
        if self.index != None:
            if (self.ID != None or self.random == True):
                raise RuntimeError('Too many methods for selecting a galaxy!')
        elif self.ID != None:
            if (self.random == True):
                raise RuntimeError('Too many methods for selecting a galaxy!')
            self.index = self.real_galaxy_catalog.get_index_for_id(ID)
        elif self.random == True:
            if self.uniform_deviate == None:
                self.uniform_deviate = galsim.UniformDeviate()
            self.index = int(self.real_galaxy_catalog.n * self.uniform_deviate()) 
            # this will round down, to get index in range [0, n-1]
        else:
            raise RuntimeError('No method specified for selecting a galaxy!')
        if self.random == False and self.uniform_deviate != None:
            import warnings
            msg = "Warning: uniform_deviate supplied, but random selection method was not chosen!"
            warnings.warn(msg)

        # read in the galaxy, PSF images; for now, rely on pyfits to make I/O errors. Should
        # consider exporting this code into fits.py in some function that takes a filename and HDU,
        # and returns an ImageView
        gal_image = self.real_galaxy_catalog.getGal(self.index)
        PSF_image = self.real_galaxy_catalog.getPSF(self.index)

        # choose proper interpolant
        if self.interpolant != None and isinstance(self.interpolant, galsim.InterpolantXY) == False:
            raise RuntimeError('Specified interpolant is not an InterpolantXY!')
        elif self.interpolant == None:
            lan5 = galsim.Lanczos(5, conserve_flux=True, tol=1.e-4) # copied from Shera.py!
            self.interpolant = galsim.InterpolantXY(lan5)

        self.original_image = galsim.SBInterpolatedImage(
            gal_image, self.interpolant, dx=self.pixel_scale)
        self.original_PSF = galsim.SBInterpolatedImage(
            PSF_image, self.interpolant, dx=self.pixel_scale)
        if self.flux != None:
            self.original_image.setFlux(self.flux)
            self.original_image.__class__ = galsim.SBTransform # correctly reflect SBProfile change
        self.original_PSF.setFlux(1.0)
        self.original_PSF.__class__ = galsim.SBTransform # correctly reflect SBProfile change
        psf_inv = galsim.SBDeconvolve(self.original_PSF)
        GSObject.__init__(self, galsim.SBConvolve([self.original_image, psf_inv]))

    # --- Public Class methods ---
    def __init__(self, real_galaxy_catalog, index=None, ID=None, random=False,
                 uniform_deviate=None, interpolant=None, flux=None):

        self._setup_data_store() # Used for storing parameter data, accessed by descriptors

        # Set the values of the defining params based on the inputs
        self.real_galaxy_catalog = real_galaxy_catalog
        self.index = index
        self.ID = ID
        self.random = random
        self.uniform_deviate = uniform_deviate
        self.interpolant = interpolant
        self.flux = flux

        # read in data about galaxy from FITS binary table; store as normal attributes of RealGalaxy
        # and save any other relevant information
        self.catalog_file = self.real_galaxy_catalog.filename
        self.pixel_scale = float(self.real_galaxy_catalog.pixel_scale[self.index])
        # note: will be adding more parameters here about noise properties etc., but let's be basic
        # for now


#
# --- Compound GSObect classes: Add, Convolve ---

class Add(GSObject):
    """@brief Base class for defining the python interface to the SBAdd C++ class.
    """

    # Simple, empty list used for storing the individual elements in this compound GSObject
    objects = []

    # Defining flux parameter descriptor, not using the default pattern but getting/setting from the
    # SBProfile directly
    def _get_flux(self):
        return self.SBProfile.getFlux()
    
    def _set_flux(self, value):
        self.SBProfile.setFlux(value)
        self.SBProfile.__class__ = galsim.SBTransform # correctly reflect SBProfile change

    flux = descriptors.GetSetFuncParam(
        getter=_get_flux, setter=_set_flux, update_SBProfile_on_set=False, group="optional",
        ok_if_object_transformed=True, # flux params can still be accessed after transformation
        doc="Total flux of the Add object.")

    # --- Defining the function used to (re)-initialize the contained SBProfile as necessary ---
    # *** Note a function of this name and similar content MUST be defined for all GSObjects! ***
    def _SBInitialize(self):
        
        # This is a workaround for the fact that Python doesn't allow multiple constructors.
        # So check the number and type of the arguments here in the single __init__ method.
        if len(self.objects) == 0:
            # No arguments.  Start with none and add objects later with add(obj)
            GSObject.__init__(self, galsim.SBAdd())
        elif len(self.objects) == 1:
            GSObject.__init__(self, galsim.SBAdd(self.objects[0].SBProfile))
        elif len(self.objects) == 2:
            # 2 arguments.  Should both be GSObjects.
            GSObject.__init__(
                self, galsim.SBAdd(self.objects[0].SBProfile, self.objects[1].SBProfile))
        else:
            # > 2 arguments.  Convert to a list of SBProfiles
            SBList = [obj.SBProfile for obj in self.objects]
            GSObject.__init__(self, galsim.SBAdd(SBList))

    # --- Public Class methods ---
    def __init__(self, *args):

        self._setup_data_store() # Used for storing parameter data, accessed by descriptors
        
        if len(args) == 0:
            pass
        elif len(args) == 1:
            # 1 argment.  Should be either a GSObject or a list of GSObjects
            if isinstance(args[0], GSObject):
                self.objects.append(args[0])
            else:
                self.objects = list(args[0])
        elif len(args) >= 2:
            self.objects = list(args)

<<<<<<< HEAD
        # Then build the SBProfile
        # (note the specific use of the Add._SBInitialize method - this is to prevent recursion
        #  in derived classes)
=======
        # Then build the SBProfile, needed in __init__ for derived classes such as DoubleGaussian.
        # Note the specific use of the Add._SBInitialize method - this is to prevent recursion in
        # in derived classes.
>>>>>>> 343f6cfb
        Add._SBInitialize(self)

    def add(self, obj, scale=1.):
        self.SBProfile.add(obj.SBProfile, scale)

<<<<<<< HEAD
=======

class DoubleGaussian(Add):
    """Double Gaussian, which is the sum of two Gaussian profiles and has an SBAdd in the SBProfile
    attribute.

    For more details of the Gaussian Surface Brightness profile, please see the SBGaussian
    documentation produced by doxygen.

    Initialization
    --------------
    Each component of the DoubleGaussian is initialized using a flux parameter (flux1 and flux2),
    and one of three possible size parameters

        half_light_radius1
        sigma1
        fwhm1

    (for the first component) and
  
        half_light_radius2
        sigma2
        fwhm2

    (for the second component).

    Example:
    >>> dgauss_obj = Gaussian(flux1=3., flux2=1., sigma1=1., sigma2=0.5)
    >>> dgauss_obj.half_light_radius1
    1.1774100225154747
    >>> dgauss_obj.half_light_radius1 = 1.
    >>> dgauss_obj.sigma1
    0.8493218002880191

    Attempting to initialize with more than one size parameter for each component is ambiguous,
    and will raise a TypeError exception.

    Methods
    -------
    The DoubleGaussian is a GSObject, and inherits all of the GSObject methods (draw, drawShoot,
    applyShear etc.) and operator bindings.
    """
    
    # Defining the descriptors for storing object parameters
    flux1 = descriptors.SimpleParam(
        "flux1", group="optional", default=None,
        doc="Flux for the first of the two Gaussian components of the DoubleGaussian.")

    flux2 = descriptors.SimpleParam(
        "flux2", group="optional", default=None,
        doc="Flux for the second of the two Gaussian components of the DoubleGaussian.")

    sigma1 = descriptors.SimpleParam(
        "sigma1", group="optional", default=None,
        doc="Scale radius sigma for the first of the two Gaussian components of the "+
        "DoubleGaussian, kept updated with the other size attributes.")

    sigma2 = descriptors.SimpleParam(
        "sigma2", group="optional", default=None,
        doc="Scale radius sigma for the second of the two Gaussian components of the "+
        "DoubleGaussian, kept updated with the other size attributes.")

    fwhm1 = descriptors.GetSetScaleParam(
        name="fwhm1", root_name="sigma1", factor=2.3548200450309493, # factor = 2 sqrt[2ln(2)]
        group="optional", doc="FWHM for the first of the two Gaussian components of the "+
        "DoubleGaussian, kept consistent with the other size attributes.")

    fwhm2 = descriptors.GetSetScaleParam(
        name="fwhm2", root_name="sigma2", factor=2.3548200450309493, # factor = 2 sqrt[2ln(2)]
        group="optional", doc="FWHM for the second of the two Gaussian components of the "+
        "DoubleGaussian, kept consistent with the other size attributes.")

    half_light_radius1 = descriptors.GetSetScaleParam(
        "half_light_radius1", root_name="sigma1", factor=1.1774100225154747, # factor = sqrt[2ln(2)]
        group="optional", doc="Half light radius for the second of the two Gaussian components of "+
        "the DoubleGaussian, kept consistent with the other size attributes.")

    half_light_radius2 = descriptors.GetSetScaleParam(
        "half_light_radius2", root_name="sigma2", factor=1.1774100225154747, # factor = sqrt[2ln(2)]
        group="optional", doc="Half light radius for the second of the two Gaussian components of "+
        "the DoubleGaussian, kept consistent with the other size attributes.")


    # Defining total flux parameter descriptor, not using the default pattern but getting from the
    # SBProfile directly, and setting by rescaling the flux1 and flux2 to match the new total
    def _get_dg_flux(self):
        return self.SBProfile.getFlux()
    
    def _set_dg_flux(self, value):
        if len(self.transformations) == 0:
            old_flux = self.flux
            # Rescale both fluxes in each componenent to the new value, ensuring both are updated
            # in equal proportion (will re-init SBProfile if requested)
            self.flux1 *= value / old_flux
            self.flux2 *= value / old_flux
        else:
            # individual flux1 and flux2 no longer settable after a transformation, so simply
            # scale total flux accordingly in the SBProfile attribute itself
            self.SBProfile.setFlux(value)
            self.SBProfile.__class__ = galsim.SBTransform # correctly reflect SBProfile change

    flux = descriptors.GetSetFuncParam(
        getter=_get_dg_flux, setter=_set_dg_flux, update_SBProfile_on_set=False, group="optional",
        ok_if_object_transformed=True, # flux params can still be accessed after transformation
        doc="Total flux of the DoubleGaussian object.")

    # --- Defining the function used to (re)-initialize the contained SBProfile as necessary ---
    # *** Note a function of this name and similar content MUST be defined for all GSObjects! ***
    def _SBInitialize(self):
        sblist = [galsim.Gaussian(sigma=self.sigma1, flux=self.flux1),
                  galsim.Gaussian(sigma=self.sigma2, flux=self.flux2)]
        Add.__init__(self, sblist)

    # --- Public Class methods ---
    def __init__(self, flux1, flux2, sigma1=None, sigma2=None, fwhm1=None, fwhm2=None,
                 half_light_radius1=None, half_light_radius2=None):

        self._setup_data_store() # Used for storing parameter data, accessed by descriptors

        # Parse both sets of size parameters using the _parse_sizes method
        _parse_sizes(
            self, label="first component of the DoubleGaussian", sigma1=sigma1, fwhm1=fwhm1,
            half_light_radius1=half_light_radius1)
        _parse_sizes(
            self, label="second component of the DoubleGaussian", sigma2=sigma2, fwhm2=fwhm2,
            half_light_radius2=half_light_radius2)

        # Set the fluxes
        self.flux1 = flux1
        self.flux2 = flux2


>>>>>>> 343f6cfb
class Convolve(GSObject):
    """@brief A class for convolving 2 or more GSObjects.

    The objects to be convolved may be provided either as multiple unnamed arguments
    (e.g. Convolve(psf,gal,pix)) or as a list (e.g. Convolve[psf,gal,pix]).
    Any number of objects may be provided using either syntax.  (Even 0 or 1, although
    that doesn't really make much sense.)
   
    The convolution will normally be done using discrete Fourier transforms of 
    each of the component profiles, multiplying them together, and then transforming
    back to real space.
   
    The stepK used for the k-space image will be (Sum 1/stepK()^2)^(-1/2)
    where the sum is over all the components being convolved.  Since the size of 
    the convolved image scales roughly as the quadrature sum of the components,
    this should be close to Pi/Rmax where Rmax is the radius that encloses
    all but (1-alias_threshold) of the flux in the final convolved image..
    
    The maxK used for the k-space image will be the minimum of the maxK calculated for
    each component.  Since the k-space images are multiplied, if one of them is 
    essentially zero beyond some k value, then that will be true of the final image
    as well.
    
    There is also an option to do the convolution as integrals in real space.
    To do this, use the optional keyword argument real_space=True.
    Currently, the real-space integration is only enabled for 2 profiles.
    (Aside from the trivial implementaion for 1 profile.)  If you try to use it 
    for more than 2 profiles, an exception will be raised.
    
    The real-space convolution is normally slower than the DFT convolution.
    The exception is if both component profiles have hard edges.  e.g. a truncated
    Moffat with a Pixel.  In that case, the maxK for each component is quite large
    since the ringing dies off fairly slowly.  So it can be quicker to use 
    real-space convolution instead.  Also, real-space convolution tends to be more
    accurate in this case as well.

    If you do not specify either True or False explicitly, then we check if 
    there are 2 profiles, both of which have hard edges.  In this case, we 
    automatically use real-space convolution.  In all other cases, the 
    default is to use the DFT algorithm.
    """

    # Simple, empty list used for storing the individual elements in this compound GSObject
    objects = []

    # Descriptors for storing whether or not all objects are hard edged and if to use real-space
    # convolution
    real_space = descriptors.SimpleParam(
        "real_space", group="optional", default=False,
        doc="Whether or not to use real-space convolution.")

    # Defining flux parameter descriptor, not using the default pattern but getting/setting from the
    # SBProfile directly
    def _get_convolve_flux(self):
        return self.SBProfile.getFlux()
    
    def _set_convolve_flux(self, value):
        self.SBProfile.setFlux(value)
        self.SBProfile.__class__ = galsim.SBTransform # correctly reflect SBProfile change

    flux = descriptors.GetSetFuncParam(
        getter=_get_convolve_flux, setter=_set_convolve_flux, update_SBProfile_on_set=False,
        ok_if_object_transformed=True, # flux params can still be accessed after transformation
        group="optional", doc="Total flux of the Convolve object.")

    # --- Defining the function used to (re)-initialize the contained SBProfile as necessary ---
    # *** Note a function of this name and similar content MUST be defined for all GSObjects! ***
    def _SBInitialize(self):
        
        self.hard_edge = True
        for obj in self.objects:
            if not obj.hasHardEdges():
                self.hard_edge = False

        if self.real_space is None:
            # Figure out if it makes more sense to use real-space convolution.
            if len(self.objects) == 2:
                self.real_space = self.hard_edge
            elif len(self.objects) == 1:
                self.real_space = obj.isAnalyticX()
            else:
                self.real_space = False
        
        # Warn if doing DFT convolution for objects with hard edges.
        if not self.real_space and self.hard_edge:
            import warnings
            if len(self.objects) == 2:
                msg = """
                Doing convolution of 2 objects, both with hard edges.
                This might be more accurate and/or faster using real_space=True"""
            else:
                msg = """
                Doing convolution where all objects have hard edges.
                There might be some inaccuracies due to ringing in k-space."""
            warnings.warn(msg)

        if self.real_space:
            # Can't do real space if nobj > 2
            if len(self.objects) > 2:
                import warnings
                msg = """
                Real-space convolution of more than 2 objects is not implemented.
                Switching to DFT method."""
                warnings.warn(msg)
                self.real_space = False

            # Also can't do real space if any object is not analytic, so check for that.
            else:
                for obj in self.objects:
                    if not obj.isAnalyticX():
                        import warnings
                        msg = """
                        A component to be convolved is not analytic in real space.
                        Cannot use real space convolution.
                        Switching to DFT method."""
                        warnings.warn(msg)
                        self.real_space = False
                        break

        if len(self.objects) == 0:
            GSObject.__init__(self, galsim.SBConvolve(real_space=self.real_space))
        elif len(self.objects) == 1:
            GSObject.__init__(
                self, galsim.SBConvolve(self.objects[0].SBProfile, real_space=self.real_space))
        elif len(self.objects) == 2:
            sb1 = self.objects[0].SBProfile
            sb2 = self.objects[1].SBProfile
            GSObject.__init__(self, galsim.SBConvolve(sb1, sb2, real_space=self.real_space))
        else:
            # > 2 arguments.  Convert to a list of SBProfiles
            SBList = [obj.SBProfile for obj in self.objects]
            GSObject.__init__(self, galsim.SBConvolve(SBList, real_space=self.real_space))
                    
    # --- Public Class methods ---
    def __init__(self, *args, **kwargs):

        self._setup_data_store() # Used for storing parameter data, accessed by descriptors

        # Check kwargs first
        # The only kwarg we're looking for is real_space, which can be True or False
        # (default if omitted is None), which specifies whether to do the convolution
        # as an integral in real space rather than as a product in fourier space.
        # If the parameter is omitted (or explicitly given as None I guess), then
        # we will usually do the fourier method.  However, if there are 2 components
        # _and_ both of them have hard edges, then we use real-space convolution.
        self.real_space = kwargs.pop("real_space",None)

        if kwargs:
            raise TypeError(
                "Convolve constructor got unexpected keyword argument(s): %s"%kwargs.keys())

        # If 1 argument, check if it is a list, then parse:
        if len(args) == 1 and isinstance(args[0], list):
            self.objects = args[0]
        else:
            self.objects = list(args)

    def add(self, obj):
        self.objects.append(obj)
        self.SBProfile.add(obj.SBProfile)


class Deconvolve(GSObject):
    """@brief Base class for defining the python interface to the SBDeconvolve C++ class.
    """
    # Defining flux parameter descriptor, not using the default pattern but getting/setting from the
    # SBProfile directly
    def _get_deconvolve_flux(self):
        return self.SBProfile.getFlux()

    def _set_deconvolve_flux(self, value):
        self.SBProfile.setFlux(value)
        self.SBProfile.__class__ = galsim.SBTransform # correctly reflect SBProfile change

    flux = descriptors.GetSetFuncParam(
        getter=_get_deconvolve_flux, setter=_set_deconvolve_flux, update_SBProfile_on_set=False,
        group="optional", doc="Total flux of the Deconvolve object.")

    def _SBInitialize(self):
        GSObject.__init__(self, galsim.SBDeconvolve(self.farg.SBProfile))

    def __init__(self, farg):

        self._setup_data_store() # Used for storing parameter data, accessed by descriptors
        
        if isinstance(fargs, GSObject):
            self.farg = farg
        else:
            raise TypeError("Argument farg must be a GSObject.")


# Now we define a dictionary containing all the GSobject subclass names as keys, referencing a
# nested dictionary containing the names of their required parameters (not including size), size
# specification parameters (one of which only must be set), and optional parameters, stored as a
# tuple of string names in each case.
#
# This is useful for I/O, and as a reference.
#
# NOTE TO DEVELOPERS: This dict should be kept updated to reflect changes in parameter names or new
#                     objects.
#
object_param_dict = {
    "Gaussian":       { "required" : (),
                        "size"     : ("half_light_radius", "sigma", "fwhm",),
                        "optional" : ("flux",) },
    "Moffat":         { "required" : ("beta",),
                        "size"     : ("half_light_radius", "scale_radius", "fwhm",),
                        "optional" : ("trunc", "flux",) },
    "Sersic":         { "required" : ("n",) ,
                        "size"     : ("half_light_radius",),
                        "optional" : ("flux",) },
    "Exponential":    { "required" : (),
                        "size"     : ("half_light_radius", "scale_radius"),
                        "optional" : ("flux",) },
    "DeVaucouleurs":  { "required" : (),
                        "size"     : ("half_light_radius",),
                        "optional" : ("flux",) },
    "Airy":           { "required" : () ,
                        "size"     : ("lam_over_D",) ,
                        "optional" : ("obscuration", "flux",)},
    "Pixel":          { "required" : ("xw", "yw",),
                        "size"     : (),
                        "optional" : ("flux",) },
    "OpticalPSF":     { "required" : (),
                        "size"     : ("lam_over_D",),
                        "optional" : ("defocus", "astig1", "astig2", "coma1", "coma2", "spher", 
                                      "circular_pupil", "interpolant", "dx", "oversampling",
                                      "pad_factor") },
    "AtmosphericPSF": { "required" : (),
                        "size"     : ("fwhm", "lam_over_r0"),
                        "optional" : ("dx", "oversampling") },
    "RealGalaxy":     { "required" : (),
                        "size"     : (),
                        "optional" : ("real_galaxy_catalog", "index", "ID", "random", 
                                      "uniform_deviate", "interpolant")}
                    }


class AttributeDict(object):
    """@brief Dictionary class that allows for easy initialization and refs to key values via
    attributes.

    NOTE: Modified a little from Jim's bot.git AttributeDict class so that tab completion now works
    in ipython since attributes are actually added to __dict__.
    
    HOWEVER this means the __dict__ attribute has been redefined to be a collections.defaultdict()
    so that Jim's previous default attribute behaviour is also replicated.
    """
    def __init__(self):
        object.__setattr__(self, "__dict__", collections.defaultdict(AttributeDict))

    def __getattr__(self, name):
        return self.__dict__[name]

    def __setattr__(self, name, value):
        self.__dict__[name] = value

    def merge(self, other):
        self.__dict__.update(other.__dict__)

    def _write(self, output, prefix=""):
        for k, v in self.__dict__.iteritems():
            if isinstance(v, AttributeDict):
                v._write(output, prefix="{0}{1}.".format(prefix, k))
            else:
                output.append("{0}{1} = {2}".format(prefix, k, repr(v)))

    def __nonzero__(self):
        return not not self.__dict__

    def __repr__(self):
        output = []
        self._write(output, "")
        return "\n".join(output)

    __str__ = __repr__

    def __len__(self):
        return len(self.__dict__)


class Config(AttributeDict):
    """@brief Config class that is basically a renamed AttributeDict, and allows for easy
    initialization and refs to key values via attributes.
    """
    def __init__(self):
        AttributeDict.__init__(self)
<|MERGE_RESOLUTION|>--- conflicted
+++ resolved
@@ -1564,7 +1564,7 @@
 
 
 #
-# --- Compound GSObect classes: Add, Convolve ---
+# --- Compound GSObect classes: Add, DoubleGaussian and Convolve ---
 
 class Add(GSObject):
     """@brief Base class for defining the python interface to the SBAdd C++ class.
@@ -1623,22 +1623,14 @@
         elif len(args) >= 2:
             self.objects = list(args)
 
-<<<<<<< HEAD
-        # Then build the SBProfile
-        # (note the specific use of the Add._SBInitialize method - this is to prevent recursion
-        #  in derived classes)
-=======
         # Then build the SBProfile, needed in __init__ for derived classes such as DoubleGaussian.
         # Note the specific use of the Add._SBInitialize method - this is to prevent recursion in
         # in derived classes.
->>>>>>> 343f6cfb
         Add._SBInitialize(self)
 
     def add(self, obj, scale=1.):
         self.SBProfile.add(obj.SBProfile, scale)
 
-<<<<<<< HEAD
-=======
 
 class DoubleGaussian(Add):
     """Double Gaussian, which is the sum of two Gaussian profiles and has an SBAdd in the SBProfile
@@ -1770,7 +1762,6 @@
         self.flux2 = flux2
 
 
->>>>>>> 343f6cfb
 class Convolve(GSObject):
     """@brief A class for convolving 2 or more GSObjects.
 
@@ -1999,6 +1990,9 @@
                         "optional" : ("defocus", "astig1", "astig2", "coma1", "coma2", "spher", 
                                       "circular_pupil", "interpolant", "dx", "oversampling",
                                       "pad_factor") },
+    "DoubleGaussian": { "required" : (), 
+                        "size"     : (), 
+                        "optional" : ("sigma1", "sigma2", "fwhm1", "fwhm2") },
     "AtmosphericPSF": { "required" : (),
                         "size"     : ("fwhm", "lam_over_r0"),
                         "optional" : ("dx", "oversampling") },
