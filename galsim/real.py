# Copyright 2012, 2013 The GalSim developers:
# https://github.com/GalSim-developers
#
# This file is part of GalSim: The modular galaxy image simulation toolkit.
#
# GalSim is free software: you can redistribute it and/or modify
# it under the terms of the GNU General Public License as published by
# the Free Software Foundation, either version 3 of the License, or
# (at your option) any later version.
#
# GalSim is distributed in the hope that it will be useful,
# but WITHOUT ANY WARRANTY; without even the implied warranty of
# MERCHANTABILITY or FITNESS FOR A PARTICULAR PURPOSE.  See the
# GNU General Public License for more details.
#
# You should have received a copy of the GNU General Public License
# along with GalSim.  If not, see <http://www.gnu.org/licenses/>
#
"""@file real.py
Functions for dealing with galsim.RealGalaxy objects and the catalogs that store their data.

The galsim.RealGalaxy uses images of galaxies from real astrophysical data (e.g. the Hubble Space
Telescope), along with a PSF model of the optical properties of the telescope that took these
images, to simulate new galaxy images with a different (must be larger) telescope PSF.  A 
description of the simulation method can be found in Section 5 of Mandelbaum et al. (2012; MNRAS, 
540, 1518), although note that the details of the implementation in Section 7 of that work are not 
relevant to the more recent software used here.

This module defines the RealGalaxyCatalog class, used to store all required information about a
real galaxy simulation training sample and accompanying PSF model.  For information about 
downloading GalSim-readable RealGalaxyCatalog data in FITS format, see the RealGalaxy Data Download
page on the GalSim Wiki: 
https://github.com/GalSim-developers/GalSim/wiki/RealGalaxy%20Data%20Download%20Page

The function simReal takes this information and uses it to simulate a (no-noise-added) image from 
some lower-resolution telescope.
"""


import galsim
import utilities
from galsim import GSObject


class RealGalaxy(GSObject):
    """A class describing real galaxies from some training dataset.  It's underlying implementation
    uses Convolve instance of an InterpolatedImage (for the observed galaxy) with a Deconvolve
    of another InterpolatedImage (for the PSF).

    This class uses a catalog describing galaxies in some training data (for more details, see the
    RealGalaxyCatalog documentation) to read in data about realistic galaxies that can be used for
    simulations based on those galaxies.  Also included in the class is additional information that
    might be needed to make or interpret the simulations, e.g., the noise properties of the training
    data.

    The GSObject drawShoot method is unavailable for RealGalaxy instances.

    Initialization
    --------------
    
        real_galaxy = galsim.RealGalaxy(real_galaxy_catalog, index=None, id=None, random=False, 
                                        rng=None, x_interpolant=None, k_interpolant=None,
                                        flux=None, pad_factor = 0, noise_pad=False)

    This initializes real_galaxy with three InterpolatedImage objects (one for the deconvolved
    galaxy, and saved versions of the original HST image and PSF). Note that there are multiple
    keywords for choosing a galaxy; exactly one must be set.  In future we may add more such
    options, e.g., to choose at random but accounting for the non-constant weight factors
    (probabilities for objects to make it into the training sample).  

    Note that preliminary tests suggest that for optimal balance between accuracy and speed,
    `k_interpolant` and `pad_factor` should be kept at their default values.  The user should be
    aware that significant inaccuracy can result from using other combinations of these parameters;
    see devel/modules/finterp.pdf, especially table 1, in the GalSim repository.

    @param real_galaxy_catalog  A RealGalaxyCatalog object with basic information about where to
                                find the data, etc.
    @param index                Index of the desired galaxy in the catalog.
    @param id                   Object ID for the desired galaxy in the catalog.
    @param random               If true, then just select a completely random galaxy from the
                                catalog.
    @param rng                  A random number generator to use for selecting a random galaxy 
                                (may be any kind of BaseDeviate or None) and to use in generating
                                any noise field when padding.  This user-input random number
                                generator takes precedence over any stored within a user-input
                                CorrelatedNoise instance (see `noise_pad` param below).
    @param x_interpolant        Either an Interpolant2d (or Interpolant) instance or a string 
                                indicating which real-space interpolant should be used.  Options 
                                are 'nearest', 'sinc', 'linear', 'cubic', 'quintic', or 'lanczosN' 
                                where N should be the integer order to use. [default 
                                `x_interpolant = galsim.Quintic()'].
    @param k_interpolant        Either an Interpolant2d (or Interpolant) instance or a string 
                                indicating which k-space interpolant should be used.  Options are 
                                'nearest', 'sinc', 'linear', 'cubic', 'quintic', or 'lanczosN' 
                                where N should be the integer order to use.  We strongly recommend
                                leaving this parameter at its default value; see text above for
                                details.  [default `k_interpolant = galsim.Quintic()'].
    @param flux                 Total flux, if None then original flux in galaxy is adopted without
                                change [default `flux = None`].
    @param pad_factor           Factor by which to pad the Image when creating the
                                InterpolatedImage; `pad_factor <= 0` results in the use of the
                                default value, 4.  We strongly recommend leaving this parameter at
                                its default value; see text above for details.
                                [Default `pad_factor = 0`.]
    @param noise_pad            Pad the Interpolated image with zeros, or with noise of a level 
                                specified in the training dataset?  
                                    Use `noise_pad = False` if you wish to pad with zeros.
                                    Use `noise_pad = True` if you wish to pad with the noise
                                        specified in the RealGalaxyCatalog for this object.
                                [default `noise_pad = False`]
    @param gsparams             You may also specify a gsparams argument.  See the docstring for
                                galsim.GSParams using help(galsim.GSParams) for more information
                                about this option.

    Methods
    -------
    The RealGalaxy is a GSObject, and inherits all of the GSObject methods (draw(), applyShear(), 
    etc. except drawShoot() which is unavailable), and operator bindings.
    """

    # Initialization parameters of the object, with type information
    _req_params = {}
    _opt_params = { "x_interpolant" : str ,
                    "k_interpolant" : str,
                    "flux" : float ,
                    "pad_factor" : float,
                    "noise_pad" : bool
                  }
    _single_params = [ { "index" : int , "id" : str } ]
    _takes_rng = True

    # --- Public Class methods ---
    def __init__(self, real_galaxy_catalog, index=None, id=None, random=False,
                 rng=None, x_interpolant=None, k_interpolant=None, flux=None, pad_factor=0,
                 noise_pad=False, gsparams=None):

        import pyfits
        import numpy as np

        if rng is None:
            rng = galsim.BaseDeviate()
        elif not isinstance(rng, galsim.BaseDeviate):
            raise TypeError("The rng provided to RealGalaxy constructor is not a BaseDeviate")
 
        # Code block below will be for galaxy selection; not all are currently implemented.  Each
        # option must return an index within the real_galaxy_catalog.        
        if index is not None:
            if id is not None or random is True:
                raise AttributeError('Too many methods for selecting a galaxy!')
            use_index = index
        elif id is not None:
            if random is True:
                raise AttributeError('Too many methods for selecting a galaxy!')
            use_index = real_galaxy_catalog._get_index_for_id(id)
        elif random is True:
            uniform_deviate = galsim.UniformDeviate(rng)
            use_index = int(real_galaxy_catalog.nobjects * uniform_deviate()) 
        else:
            raise AttributeError('No method specified for selecting a galaxy!')

        # read in the galaxy, PSF images; for now, rely on pyfits to make I/O errors.
        gal_image = real_galaxy_catalog.getGal(use_index)
        PSF_image = real_galaxy_catalog.getPSF(use_index)
        noise = real_galaxy_catalog.getNoise(use_index, rng, gsparams)

        # save any other relevant information as instance attributes
        self.catalog_file = real_galaxy_catalog.file_name
        self.index = use_index
        self.pixel_scale = float(real_galaxy_catalog.pixel_scale[use_index])

<<<<<<< HEAD
        # Convert noise_pad to the right noise to pass to InterpolatedImage
        if noise_pad:
            noise_pad = noise
        else:
            noise_pad = 0.
=======
        # handle noise-padding options
        try:
            noise_pad = galsim.config.value._GetBoolValue(noise_pad,'')
            # If it's a bool and True, use the correlated noise specified in the catalog.
            if noise_pad:
                noise_pad = noise
            else:
                noise_pad = 0.
        except:
            # If it's not a bool, or convertible to a bool, leave it alone.
            pass
>>>>>>> 60ca41de

        # Build the InterpolatedImage of the galaxy.
        self.original_image = galsim.InterpolatedImage(
                gal_image, x_interpolant=x_interpolant, k_interpolant=k_interpolant,
                dx=self.pixel_scale, pad_factor=pad_factor, noise_pad=noise_pad, rng=rng,
                gsparams=gsparams)

        # If flux is None, leave flux as given by original image
        if flux != None:
            self.original_image.setFlux(flux)

        # Build the InterpolatedImage of the PSF.
        self.original_PSF = galsim.InterpolatedImage(
            PSF_image, x_interpolant=x_interpolant, k_interpolant=k_interpolant, 
            flux=1.0, dx=self.pixel_scale, gsparams=gsparams)

        # Calculate the PSF "deconvolution" kernel
        psf_inv = galsim.Deconvolve(self.original_PSF, gsparams=gsparams)
        # Initialize the SBProfile attribute
        GSObject.__init__(
            self, galsim.Convolve([self.original_image, psf_inv], gsparams=gsparams))

        # Save the noise in the image as an accessible attribute
        noise.convolveWith(psf_inv, gsparams)
        self.noise = noise

    def getHalfLightRadius(self):
        raise NotImplementedError("Half light radius calculation not implemented for RealGalaxy "
                                   +"objects.")


class RealGalaxyCatalog(object):
    """Class containing a catalog with information about real galaxy training data.

    The RealGalaxyCatalog class reads in and stores information about a specific training sample of
    realistic galaxies. We assume that all files containing the images (galaxies and PSFs) live in
    one directory; they could be individual files, or multiple HDUs of the same file.  Currently
    there is no functionality that lets this be a FITS data cube, because we assume that the object
    postage stamps will in general need to be different sizes depending on the galaxy size.  

    If only the catalog name (`'real_galaxy_catalog.fits'`) is specified, then the set of galaxy/PSF
    image files (e.g., `'real_galaxy_images_1.fits'`, `'real_galaxy_PSF_images_1.fits'`, etc.) are
    assumed to be in the directory as the catalog file (in the following example, in the current 
    working directory `./`):

        >>> my_rgc = galsim.RealGalaxyCatalog('real_galaxy_catalog.fits')

    If `image_dir` is specified, the set of galaxy/PSF image files is assumed to be in the
    subdirectory of where the catalog is (in the following example, `./images`):

        >>> my_rgc = galsim.RealGalaxyCatalog('real_galaxy_catalog.fits', image_dir='images')

    If the real galaxy catalog is in some far-flung directory, and the galaxy/PSF image files are in 
    its subdirectory, one only needs to specify the long directory name once:

        >>> file_name = '/data3/scratch/user_name/galsim/real_galaxy_data/real_galaxy_catalog.fits'
        >>> image_dir = 'images'
        >>> my_rgc = galsim.RealGalaxyCatalog(file_name, image_dir=image_dir)

    In the above case, the galaxy/PSF image files are in the directory 
    `/data3/scratch/user_name/galsim/real_galaxy_data/images/`.

    The above behavior is changed if the `image_dir` specifies a directory.  In this case, 
    `image_dir` is interpreted as the full path:

        >>> file_name = '/data3/scratch/user_name/galsim/real_galaxy_data/real_galaxy_catalog.fits'
        >>> image_dir = '/data3/scratch/user_name/galsim/real_galaxy_data/images'
        >>> my_rgc = galsim.RealGalaxyCatalog(file_name, image_dir=image_dir)

    When `dir` is specified without `image_dir` being specified, both the catalog and
    the set of galaxy/PSF images will be searched for under the directory `dir`:

        >>> catalog_dir = '/data3/scratch/user_name/galsim/real_galaxy_data'
        >>> file_name = 'real_galaxy_catalog.fits'
        >>> my_rgc = galsim.RealGalaxyCatalog(file_name, dir=catalog_dir)

    If the `image_dir` is specified in addition to `dir`, the catalog name is specified as 
    `dir/file_name`, while the galaxy/PSF image files will be searched for under `dir/image_dir`:

        >>> catalog_dir = '/data3/scratch/user_name/galsim/real_galaxy_data'
        >>> file_name = 'real_galaxy_catalog.fits'
        >>> image_dir = 'images'
        >>> my_rgc = galsim.RealGalaxyCatalog(file_name, image_dir=image_dir, dir=catalog_dir)

    To explore for the future: scaling with number of galaxies, adding more information as needed,
    and other i/o related issues.

    The GalSim repository currently contains an example catalog, in
    `GalSim/examples/data/real_galaxy_catalog_example.fits` (100 galaxies), along with the
    corresponding image data in other files (`real_galaxy_images.fits` and
    `real_galaxy_PSF_images.fits`) in that directory.  For information on how to download a larger
    sample of 26k training galaxies, see the RealGalaxy Data Download Page on the GalSim Wiki:
    https://github.com/GalSim-developers/GalSim/wiki/RealGalaxy%20Data%20Download%20Page

    @param file_name  The file containing the catalog.
    @param image_dir  If a string containing no `/`, it is the relative path from the location of
                      the catalog file to the directory containing the galaxy/PDF images.
                      If a path (a string containing `/`), it is the full path to the directory
                      containing the galaxy/PDF images.
    @param dir        The directory of catalog file (optional).
    @param preload    Whether to preload the header information. [Default `preload = False`]
    @param noise_dir  The directory of the noise files if different from the directory of the 
                      image files.  [Default `noise_dir = image_dir`]
    """
    _req_params = { 'file_name' : str }
    _opt_params = { 'image_dir' : str , 'dir' : str, 'preload' : bool, 'noise_dir' : str }
    _single_params = []
    _takes_rng = False

    # nobject_only is an intentionally undocumented kwarg that should be used only by
    # the config structure.  It indicates that all we care about is the nobjects parameter.
    # So skip any other calculations that might normally be necessary on construction.
    def __init__(self, file_name, image_dir=None, dir=None, preload=False, nobjects_only=False,
                 noise_dir=None):
        import os
        # First build full file_name
        if dir is None:
            self.file_name = file_name
            if image_dir == None:
                self.image_dir = os.path.dirname(file_name)
            elif os.path.dirname(image_dir) == '':
                self.image_dir = os.path.join(os.path.dirname(self.file_name),image_dir)
            else:
                self.image_dir = image_dir
        else:
            self.file_name = os.path.join(dir,file_name)
            if image_dir == None:
                self.image_dir = dir
            else:
                self.image_dir = os.path.join(dir,image_dir)
        if not os.path.isdir(self.image_dir):
            raise RuntimeError(self.image_dir+' directory does not exist!')
        if noise_dir is None:
            self.noise_dir = self.image_dir
        else:
            if not os.path.isdir(noise_dir):
                raise RuntimeError(noise_dir+' directory does not exist!')
            self.noise_dir = noise_dir

        import pyfits
        cat = pyfits.getdata(self.file_name)
        self.nobjects = len(cat) # number of objects in the catalog
        if nobjects_only: return  # Exit early if that's all we needed.
        ident = cat.field('ident') # ID for object in the training sample
        # We want to make sure that the ident array contains all strings.
        # Strangely, ident.astype(str) produces a string with each element == '1'.
        # Hence this way of doing the conversion:
        self.ident = [ "%s"%val for val in ident ]
        self.gal_file_name = cat.field('gal_filename') # file containing the galaxy image
        self.PSF_file_name = cat.field('PSF_filename') # file containing the PSF image
        # We don't require the noise_filename column.  If it is not present, we will use
        # Uncorrelated noise based on the variance column.
        try:
            self.noise_file_name = cat.field('noise_filename') # file containing the noise cf
        except:
            self.noise_file_name = None
        self.gal_hdu = cat.field('gal_hdu') # HDU containing the galaxy image
        self.PSF_hdu = cat.field('PSF_hdu') # HDU containing the PSF image
        self.pixel_scale = cat.field('pixel_scale') # pixel scale for image (could be different
        # if we have training data from other datasets... let's be general here and make it a 
        # vector in case of mixed training set)
        self.variance = cat.field('noise_variance') # noise variance for image
        self.mag = cat.field('mag')   # apparent magnitude
        self.band = cat.field('band') # bandpass in which apparent mag is measured, e.g., F814W
        self.weight = cat.field('weight') # weight factor to account for size-dependent
                                          # probability

        self.preloaded = False
        self.do_preload = preload
        self.saved_noise_im = {}

        # eventually I think we'll want information about the training dataset, 
        # i.e. (dataset, ID within dataset)
        # also note: will be adding bits of information, like noise properties and galaxy fit params

    def _get_index_for_id(self, id):
        """Internal function to find which index number corresponds to the value ID in the ident 
        field.
        """
        # Just to be completely consistent, convert id to a string in the same way we
        # did above for the ident array:
        id = "%s"%id
        if id in self.ident:
            return self.ident.index(id)
        else:
            raise ValueError('ID %s not found in list of IDs'%id)

    def preload(self):
        """Preload the files into memory.
        
        There are memory implications to this, so we don't do this by default.  However, it can be 
        a big speedup if memory isn't an issue.  Especially if many (or all) of the images are 
        stored in the same file as different HDUs.
        """
        import pyfits
        import os
        import numpy
        self.preloaded = True
        self.loaded_files = {}
        for file_name in numpy.concatenate((self.gal_file_name , self.PSF_file_name)):
            if file_name not in self.loaded_files:
                full_file_name = os.path.join(self.image_dir,file_name)
                self.loaded_files[file_name] = pyfits.open(full_file_name)

    def getGal(self, i):
        """Returns the galaxy at index `i` as an ImageViewD object.
        """
        if i >= len(self.gal_file_name):
            raise IndexError(
                'index %d given to getGal is out of range (0..%d)'%(i,len(self.gal_file_name)-1))
        import pyfits
        import os
        import numpy
        if self.do_preload and not self.preloaded:
            self.preload()
        if self.preloaded:
            array = self.loaded_files[self.gal_file_name[i]][self.gal_hdu[i]].data
        else:
            file_name = os.path.join(self.image_dir,self.gal_file_name[i])
            array = pyfits.getdata(file_name,self.gal_hdu[i])
        return galsim.ImageViewD(numpy.ascontiguousarray(array.astype(numpy.float64)))

    def getPSF(self, i):
        """Returns the PSF at index `i` as an ImageViewD object.
        """
        if i >= len(self.PSF_file_name):
            raise IndexError(
                'index %d given to getPSF is out of range (0..%d)'%(i,len(self.PSF_file_name)-1))
        import pyfits
        import os
        import numpy
        if self.do_preload and not self.preloaded:
            self.preload()
        if self.preloaded:
            array = self.loaded_files[self.PSF_file_name[i]][self.PSF_hdu[i]].data
        else:
            file_name = os.path.join(self.image_dir,self.PSF_file_name[i])
            array = pyfits.getdata(file_name,self.PSF_hdu[i])
        return galsim.ImageViewD(numpy.ascontiguousarray(array.astype(numpy.float64)))

    def getNoise(self, i, rng=None, gsparams=None):
        """Returns the noise cf at index `i` as a CorrelatedNoise object.
        """
        if self.noise_file_name is None:
            cf = galsim.UncorrelatedNoise(rng, self.pixel_scale[i], self.variance[i], gsparams)

        else:

            if i >= len(self.noise_file_name):
                raise IndexError(
                    'index %d given to getNoise is out of range (0..%d)'%(
                        i,len(self.noise_file_name)-1))

            if self.noise_file_name[i] in self.saved_noise_im:
                im = self.saved_noise_im[self.noise_file_name[i]]
            else:
                import pyfits
                import os
                import numpy

                file_name = os.path.join(self.noise_dir,self.noise_file_name[i])
                array = pyfits.getdata(file_name)
                im = galsim.ImageViewD(numpy.ascontiguousarray(array.astype(numpy.float64)))
                self.saved_noise_im[self.noise_file_name[i]] = im

            cf = galsim.correlatednoise._BaseCorrelatedNoise(
                rng, galsim.InterpolatedImage(im, dx=self.pixel_scale[i], normalization="sb",
                                                calculate_stepk=False, calculate_maxk=False,
                                                x_interpolant='linear', gsparams=gsparams))
            cf.setVariance(self.variance[i])

        return cf


def simReal(real_galaxy, target_PSF, target_pixel_scale, g1=0.0, g2=0.0, rotation_angle=None, 
            rand_rotate=True, rng=None, target_flux=1000.0, image=None):
    """Function to simulate images (no added noise) from real galaxy training data.

    This function takes a RealGalaxy from some training set, and manipulates it as needed to 
    simulate a (no-noise-added) image from some lower-resolution telescope.  It thus requires a
    target PSF (which could be an image, or one of our base classes) that represents all PSF 
    components including the pixel response, and a target pixel scale.  

    The default rotation option is to impose a random rotation to make irrelevant any real shears 
    in the galaxy training data (optionally, the RNG can be supplied).  This default can be turned 
    off by setting `rand_rotate = False` or by requesting a specific rotation angle using the
    `rotation_angle` keyword, in which case `rand_rotate` is ignored.

    Optionally, the user can specify a shear (default 0).  Finally, they can specify a flux 
    normalization for the final image, default 1000.

    @param real_galaxy         The RealGalaxy object to use, not modified in generating the
                               simulated image.
    @param target_PSF          The target PSF, either one of our base classes or an ImageView/Image.
    @param target_pixel_scale  The pixel scale for the final image, in arcsec.
    @param g1                  First component of shear to impose (components defined with respect
                               to pixel coordinates), [Default `g1 = 0.`]
    @param g2                  Second component of shear to impose, [Default `g2 = 0.`]
    @param rotation_angle      Angle by which to rotate the galaxy (must be a galsim.Angle 
                               instance).
    @param rand_rotate         If `rand_rotate = True` (default) then impose a random rotation on 
                               the training galaxy; this is ignored if `rotation_angle` is set.
    @param rng                 A random number generator to use for selection of the random 
                               rotation angle. (optional, may be any kind of galsim.BaseDeviate 
                               or None)
    @param target_flux         The target flux in the output galaxy image, [Default 
                               `target_flux = 1000.`]
    @param image               As with the GSObject.draw() function, if an image is provided,
                               then it will be used and returned.
                               If `image=None`, then an appropriately sized image will be created.
    @return A simulated galaxy image.  The input RealGalaxy is unmodified. 
    """
    # do some checking of arguments
    if not isinstance(real_galaxy, galsim.RealGalaxy):
        raise RuntimeError("Error: simReal requires a RealGalaxy!")
    for Class in galsim.Image.values() + galsim.ImageView.values():
        if isinstance(target_PSF, Class):
            target_PSF = galsim.InterpolatedImage(target_PSF.view(), dx=target_pixel_scale)
            break
    if not isinstance(target_PSF, galsim.GSObject):
        raise RuntimeError("Error: target PSF is not an Image, ImageView, or GSObject!")
    if rotation_angle != None and not isinstance(rotation_angle, galsim.Angle):
        raise RuntimeError("Error: specified rotation angle is not an Angle instance!")
    if (target_pixel_scale < real_galaxy.pixel_scale):
        import warnings
        message = "Warning: requested pixel scale is higher resolution than original!"
        warnings.warn(message)
    import math # needed for pi, sqrt below
    g = math.sqrt(g1**2 + g2**2)
    if g > 1:
        raise RuntimeError("Error: requested shear is >1!")

    # make sure target PSF is normalized
    target_PSF.setFlux(1.0)

    real_galaxy_copy = real_galaxy.copy()

    # rotate
    if rotation_angle != None:
        real_galaxy_copy.applyRotation(rotation_angle)
    elif rotation_angle == None and rand_rotate == True:
        if rng == None:
            uniform_deviate = galsim.UniformDeviate()
        elif isinstance(rng,galsim.BaseDeviate):
            uniform_deviate = galsim.UniformDeviate(rng)
        else:
            raise TypeError("The rng provided to drawShoot is not a BaseDeviate")
        rand_angle = galsim.Angle(math.pi*uniform_deviate(), galsim.radians)
        real_galaxy_copy.applyRotation(rand_angle)

    # set fluxes
    real_galaxy_copy.setFlux(target_flux)

    # shear
    if (g1 != 0.0 or g2 != 0.0):
        real_galaxy_copy.applyShear(g1=g1, g2=g2)

    # convolve, resample
    out_gal = galsim.Convolve([real_galaxy_copy, target_PSF])
    image = out_gal.draw(image=image, dx = target_pixel_scale)

    # return simulated image
    return image<|MERGE_RESOLUTION|>--- conflicted
+++ resolved
@@ -168,25 +168,11 @@
         self.index = use_index
         self.pixel_scale = float(real_galaxy_catalog.pixel_scale[use_index])
 
-<<<<<<< HEAD
         # Convert noise_pad to the right noise to pass to InterpolatedImage
         if noise_pad:
             noise_pad = noise
         else:
             noise_pad = 0.
-=======
-        # handle noise-padding options
-        try:
-            noise_pad = galsim.config.value._GetBoolValue(noise_pad,'')
-            # If it's a bool and True, use the correlated noise specified in the catalog.
-            if noise_pad:
-                noise_pad = noise
-            else:
-                noise_pad = 0.
-        except:
-            # If it's not a bool, or convertible to a bool, leave it alone.
-            pass
->>>>>>> 60ca41de
 
         # Build the InterpolatedImage of the galaxy.
         self.original_image = galsim.InterpolatedImage(
