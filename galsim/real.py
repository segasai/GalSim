# Copyright 2012, 2013 The GalSim developers:
# https://github.com/GalSim-developers
#
# This file is part of GalSim: The modular galaxy image simulation toolkit.
#
# GalSim is free software: you can redistribute it and/or modify
# it under the terms of the GNU General Public License as published by
# the Free Software Foundation, either version 3 of the License, or
# (at your option) any later version.
#
# GalSim is distributed in the hope that it will be useful,
# but WITHOUT ANY WARRANTY; without even the implied warranty of
# MERCHANTABILITY or FITNESS FOR A PARTICULAR PURPOSE.  See the
# GNU General Public License for more details.
#
# You should have received a copy of the GNU General Public License
# along with GalSim.  If not, see <http://www.gnu.org/licenses/>
#
"""@file real.py
Functions for dealing with galsim.RealGalaxy objects and the catalogs that store their data.

The galsim.RealGalaxy uses images of galaxies from real astrophysical data (e.g. the Hubble Space
Telescope), along with a PSF model of the optical properties of the telescope that took these
images, to simulate new galaxy images with a different (must be larger) telescope PSF.  A 
description of the simulation method can be found in Section 5 of Mandelbaum et al. (2012; MNRAS, 
540, 1518), although note that the details of the implementation in Section 7 of that work are not 
relevant to the more recent software used here.

This module defines the RealGalaxyCatalog class, used to store all required information about a
real galaxy simulation training sample and accompanying PSF model.  For information about 
downloading GalSim-readable RealGalaxyCatalog data in FITS format, see the RealGalaxy Data Download
page on the GalSim Wiki: 
https://github.com/GalSim-developers/GalSim/wiki/RealGalaxy%20Data%20Download%20Page

The function simReal takes this information and uses it to simulate a (no-noise-added) image from 
some lower-resolution telescope.
"""


import galsim
import utilities
from galsim import GSObject


class RealGalaxy(GSObject):
    """A class describing real galaxies from some training dataset.  It's underlying implementation
    uses Convolve instance of an InterpolatedImage (for the observed galaxy) with a Deconvolve
    of another InterpolatedImage (for the PSF).

    This class uses a catalog describing galaxies in some training data (for more details, see the
    RealGalaxyCatalog documentation) to read in data about realistic galaxies that can be used for
    simulations based on those galaxies.  Also included in the class is additional information that
    might be needed to make or interpret the simulations, e.g., the noise properties of the training
    data.

    The GSObject drawShoot method is unavailable for RealGalaxy instances.

    Initialization
    --------------
    
        real_galaxy = galsim.RealGalaxy(real_galaxy_catalog, index=None, id=None, random=False, 
                                        rng=None, x_interpolant=None, k_interpolant=None,
                                        flux=None, pad_factor=0, min_pad_size=0, noise_pad=False)

    This initializes real_galaxy with three InterpolatedImage objects (one for the deconvolved
    galaxy, and saved versions of the original HST image and PSF). Note that there are multiple
    keywords for choosing a galaxy; exactly one must be set.  In future we may add more such
    options, e.g., to choose at random but accounting for the non-constant weight factors
    (probabilities for objects to make it into the training sample).  

    Note that preliminary tests suggest that for optimal balance between accuracy and speed,
    `k_interpolant` and `pad_factor` should be kept at their default values.  The user should be
    aware that significant inaccuracy can result from using other combinations of these parameters;
    see devel/modules/finterp.pdf, especially table 1, in the GalSim repository.

    @param real_galaxy_catalog  A RealGalaxyCatalog object with basic information about where to
                                find the data, etc.
    @param index                Index of the desired galaxy in the catalog.
    @param id                   Object ID for the desired galaxy in the catalog.
    @param random               If true, then just select a completely random galaxy from the
                                catalog.
    @param rng                  A random number generator to use for selecting a random galaxy 
                                (may be any kind of BaseDeviate or None) and to use in generating
                                any noise field when padding.  This user-input random number
                                generator takes precedence over any stored within a user-input
                                CorrelatedNoise instance (see `noise_pad` param below).
    @param x_interpolant        Either an Interpolant2d (or Interpolant) instance or a string 
                                indicating which real-space interpolant should be used.  Options 
                                are 'nearest', 'sinc', 'linear', 'cubic', 'quintic', or 'lanczosN' 
                                where N should be the integer order to use. [default 
                                `x_interpolant = galsim.Quintic()'].
    @param k_interpolant        Either an Interpolant2d (or Interpolant) instance or a string 
                                indicating which k-space interpolant should be used.  Options are 
                                'nearest', 'sinc', 'linear', 'cubic', 'quintic', or 'lanczosN' 
                                where N should be the integer order to use.  We strongly recommend
                                leaving this parameter at its default value; see text above for
                                details.  [default `k_interpolant = galsim.Quintic()'].
    @param flux                 Total flux, if None then original flux in galaxy is adopted without
                                change [default `flux = None`].
    @param pad_factor           Factor by which to pad the Image when creating the
                                InterpolatedImage; `pad_factor <= 0` results in the use of the
                                default value, 4.  We strongly recommend leaving this parameter at
                                its default value; see text above for details.
                                [Default `pad_factor = 0`.]
    @param min_pad_size         Minimum size to pad image.  Only relevant if larger than 
                                pad_factor * size of original image.  This is important if you 
                                are planning to whiten the resulting image.  You want to make sure
                                that the padded image is larger than the postage stamp onto which
                                you are drawing this object.  [Default `min_pad_size = 0`.]
    @param noise_pad            Pad the Interpolated image with zeros, or with noise of a level 
                                specified in the training dataset?  
                                    Use `noise_pad = False` if you wish to pad with zeros.
<<<<<<< HEAD
                                    Use `noise_pad = True` if you wish to pad with uncorrelated
                                        noise of the proper variance.
                                    Set `noise_pad` equal to a galsim.CorrelatedNoise, an Image, or
                                        a filename containing an Image of an example noise field
                                        that will be used to calculate the noise power spectrum and
                                        generate noise in the padding region.  Any random number
                                        generator passed to the `rng` keyword will take precedence
                                        over that carried in an input galsim.CorrelatedNoise.  
                                In the last case, if the same file is used repeatedly, then use of
                                the `use_cache` keyword (see below) can be used to prevent the need
                                for repeated galsim.CorrelatedNoise initializations.  
                                [default `noise_pad = False`.]
    @param pad_image            Image to be used for deterministically padding the original image.
                                This can be specified in two ways:
                                   (a) as a galsim.Image; or
                                   (b) as a string which is interpreted as a filename containing an
                                       image to use.
                                The size of the image that is passed in is taken to specify the
                                amount of padding, and so the `pad_factor` keyword should be equal
                                to 1, i.e., no padding.  The `pad_image` scale is ignored, and taken
                                to be equal to that of the `image`. Note that `pad_image` can be
                                used together with `noise_pad`.  However, the user should be careful
                                to ensure that the image used for padding has roughly zero mean.
                                The purpose of this keyword is to allow for a more flexible
                                representation of some noise field around an object; if the user
                                wishes to represent the sky level around an object, they should do
                                that when they have drawn the final image instead.  [Default
                                `pad_image = None`.]
    @param use_cache            Specify whether to cache noise_pad read in from a file to save
                                having to build an CorrelatedNoise repeatedly from the same image.
                                [Default `use_cache = True`]
=======
                                    Use `noise_pad = True` if you wish to pad with the noise
                                        specified in the RealGalaxyCatalog for this object.
                                [default `noise_pad = False`]
>>>>>>> 5526d8b6
    @param gsparams             You may also specify a gsparams argument.  See the docstring for
                                galsim.GSParams using help(galsim.GSParams) for more information
                                about this option.

    Methods
    -------
    The RealGalaxy is a GSObject, and inherits all of the GSObject methods (draw(), applyShear(), 
    etc. except drawShoot() which is unavailable), and operator bindings.
    """

    # Initialization parameters of the object, with type information
    _req_params = {}
    _opt_params = { "x_interpolant" : str ,
                    "k_interpolant" : str ,
                    "flux" : float ,
<<<<<<< HEAD
                    "pad_factor" : float ,
                    "noise_pad" : str ,
                    "pad_image" : str }
=======
                    "pad_factor" : float,
                    "min_pad_size" : int,
                    "noise_pad" : bool
                  }
>>>>>>> 5526d8b6
    _single_params = [ { "index" : int , "id" : str } ]
    _takes_rng = True

    # --- Public Class methods ---
    def __init__(self, real_galaxy_catalog, index=None, id=None, random=False,
                 rng=None, x_interpolant=None, k_interpolant=None, flux=None, pad_factor=0,
                 min_pad_size=0, noise_pad=False, gsparams=None):

        import pyfits
        import numpy as np

        if rng is None:
            rng = galsim.BaseDeviate()
        elif not isinstance(rng, galsim.BaseDeviate):
            raise TypeError("The rng provided to RealGalaxy constructor is not a BaseDeviate")
 
        # Code block below will be for galaxy selection; not all are currently implemented.  Each
        # option must return an index within the real_galaxy_catalog.        
        if index is not None:
            if id is not None or random is True:
                raise AttributeError('Too many methods for selecting a galaxy!')
            use_index = index
        elif id is not None:
            if random is True:
                raise AttributeError('Too many methods for selecting a galaxy!')
            use_index = real_galaxy_catalog._get_index_for_id(id)
        elif random is True:
            uniform_deviate = galsim.UniformDeviate(rng)
            use_index = int(real_galaxy_catalog.nobjects * uniform_deviate()) 
        else:
            raise AttributeError('No method specified for selecting a galaxy!')

        # read in the galaxy, PSF images; for now, rely on pyfits to make I/O errors.
        gal_image = real_galaxy_catalog.getGal(use_index)
        PSF_image = real_galaxy_catalog.getPSF(use_index)
        noise = real_galaxy_catalog.getNoise(use_index, rng, gsparams)

        # save any other relevant information as instance attributes
        self.catalog_file = real_galaxy_catalog.file_name
        self.index = use_index
        self.pixel_scale = float(real_galaxy_catalog.pixel_scale[use_index])

        # Convert noise_pad to the right noise to pass to InterpolatedImage
        if noise_pad:
            noise_pad = noise
        else:
            noise_pad = 0.

        # Build the InterpolatedImage of the PSF.
        self.original_PSF = galsim.InterpolatedImage(
            PSF_image, x_interpolant=x_interpolant, k_interpolant=k_interpolant, 
            flux=1.0, dx=self.pixel_scale, gsparams=gsparams)

        # Build the InterpolatedImage of the galaxy.
        # Use the stepK() value of the PSF as a maximum value for stepK of the galaxy.
        # (Otherwise, low surfact brightness galaxies can get a spuriously high stepk, which
        # leads to problems.)
        self.original_image = galsim.InterpolatedImage(
                gal_image, x_interpolant=x_interpolant, k_interpolant=k_interpolant,
                dx=self.pixel_scale, pad_factor=pad_factor, min_pad_size=min_pad_size,
                calculate_stepk=self.original_PSF.stepK(),
                noise_pad=noise_pad, rng=rng, gsparams=gsparams)

        # If flux is None, leave flux as given by original image
        if flux != None:
            self.original_image.setFlux(flux)

        # Calculate the PSF "deconvolution" kernel
        psf_inv = galsim.Deconvolve(self.original_PSF, gsparams=gsparams)
        # Initialize the SBProfile attribute
        GSObject.__init__(
            self, galsim.Convolve([self.original_image, psf_inv], gsparams=gsparams))

        # Save the noise in the image as an accessible attribute
        noise.convolveWith(psf_inv, gsparams)
        self.noise = noise

    def getHalfLightRadius(self):
        raise NotImplementedError("Half light radius calculation not implemented for RealGalaxy "
                                   +"objects.")


class RealGalaxyCatalog(object):
    """Class containing a catalog with information about real galaxy training data.

    The RealGalaxyCatalog class reads in and stores information about a specific training sample of
    realistic galaxies. We assume that all files containing the images (galaxies and PSFs) live in
    one directory; they could be individual files, or multiple HDUs of the same file.  Currently
    there is no functionality that lets this be a FITS data cube, because we assume that the object
    postage stamps will in general need to be different sizes depending on the galaxy size.  

    If only the catalog name (`'real_galaxy_catalog.fits'`) is specified, then the set of galaxy/PSF
    image files (e.g., `'real_galaxy_images_1.fits'`, `'real_galaxy_PSF_images_1.fits'`, etc.) are
    assumed to be in the directory as the catalog file (in the following example, in the current 
    working directory `./`):

        >>> my_rgc = galsim.RealGalaxyCatalog('real_galaxy_catalog.fits')

    If `image_dir` is specified, the set of galaxy/PSF image files is assumed to be in the
    subdirectory of where the catalog is (in the following example, `./images`):

        >>> my_rgc = galsim.RealGalaxyCatalog('real_galaxy_catalog.fits', image_dir='images')

    If the real galaxy catalog is in some far-flung directory, and the galaxy/PSF image files are in 
    its subdirectory, one only needs to specify the long directory name once:

        >>> file_name = '/data3/scratch/user_name/galsim/real_galaxy_data/real_galaxy_catalog.fits'
        >>> image_dir = 'images'
        >>> my_rgc = galsim.RealGalaxyCatalog(file_name, image_dir=image_dir)

    In the above case, the galaxy/PSF image files are in the directory 
    `/data3/scratch/user_name/galsim/real_galaxy_data/images/`.

    The above behavior is changed if the `image_dir` specifies a directory.  In this case, 
    `image_dir` is interpreted as the full path:

        >>> file_name = '/data3/scratch/user_name/galsim/real_galaxy_data/real_galaxy_catalog.fits'
        >>> image_dir = '/data3/scratch/user_name/galsim/real_galaxy_data/images'
        >>> my_rgc = galsim.RealGalaxyCatalog(file_name, image_dir=image_dir)

    When `dir` is specified without `image_dir` being specified, both the catalog and
    the set of galaxy/PSF images will be searched for under the directory `dir`:

        >>> catalog_dir = '/data3/scratch/user_name/galsim/real_galaxy_data'
        >>> file_name = 'real_galaxy_catalog.fits'
        >>> my_rgc = galsim.RealGalaxyCatalog(file_name, dir=catalog_dir)

    If the `image_dir` is specified in addition to `dir`, the catalog name is specified as 
    `dir/file_name`, while the galaxy/PSF image files will be searched for under `dir/image_dir`:

        >>> catalog_dir = '/data3/scratch/user_name/galsim/real_galaxy_data'
        >>> file_name = 'real_galaxy_catalog.fits'
        >>> image_dir = 'images'
        >>> my_rgc = galsim.RealGalaxyCatalog(file_name, image_dir=image_dir, dir=catalog_dir)

    To explore for the future: scaling with number of galaxies, adding more information as needed,
    and other i/o related issues.

    The GalSim repository currently contains an example catalog, in
    `GalSim/examples/data/real_galaxy_catalog_example.fits` (100 galaxies), along with the
    corresponding image data in other files (`real_galaxy_images.fits` and
    `real_galaxy_PSF_images.fits`) in that directory.  For information on how to download a larger
    sample of 26k training galaxies, see the RealGalaxy Data Download Page on the GalSim Wiki:
    https://github.com/GalSim-developers/GalSim/wiki/RealGalaxy%20Data%20Download%20Page

    @param file_name  The file containing the catalog.
    @param image_dir  If a string containing no `/`, it is the relative path from the location of
                      the catalog file to the directory containing the galaxy/PDF images.
                      If a path (a string containing `/`), it is the full path to the directory
                      containing the galaxy/PDF images.
    @param dir        The directory of catalog file (optional).
    @param preload    Whether to preload the header information. [Default `preload = False`]
    @param noise_dir  The directory of the noise files if different from the directory of the 
                      image files.  [Default `noise_dir = image_dir`]
    """
    _req_params = { 'file_name' : str }
    _opt_params = { 'image_dir' : str , 'dir' : str, 'preload' : bool, 'noise_dir' : str }
    _single_params = []
    _takes_rng = False

    # nobject_only is an intentionally undocumented kwarg that should be used only by
    # the config structure.  It indicates that all we care about is the nobjects parameter.
    # So skip any other calculations that might normally be necessary on construction.
    def __init__(self, file_name, image_dir=None, dir=None, preload=False, nobjects_only=False,
                 noise_dir=None):
        import os
        # First build full file_name
        if dir is None:
            self.file_name = file_name
            if image_dir == None:
                self.image_dir = os.path.dirname(file_name)
            elif os.path.dirname(image_dir) == '':
                self.image_dir = os.path.join(os.path.dirname(self.file_name),image_dir)
            else:
                self.image_dir = image_dir
        else:
            self.file_name = os.path.join(dir,file_name)
            if image_dir == None:
                self.image_dir = dir
            else:
                self.image_dir = os.path.join(dir,image_dir)
        if not os.path.isdir(self.image_dir):
            raise RuntimeError(self.image_dir+' directory does not exist!')
        if noise_dir is None:
            self.noise_dir = self.image_dir
        else:
            if not os.path.isdir(noise_dir):
                raise RuntimeError(noise_dir+' directory does not exist!')
            self.noise_dir = noise_dir

        import pyfits
        cat = pyfits.getdata(self.file_name)
        self.nobjects = len(cat) # number of objects in the catalog
        if nobjects_only: return  # Exit early if that's all we needed.
        ident = cat.field('ident') # ID for object in the training sample
        # We want to make sure that the ident array contains all strings.
        # Strangely, ident.astype(str) produces a string with each element == '1'.
        # Hence this way of doing the conversion:
        self.ident = [ "%s"%val for val in ident ]
        self.gal_file_name = cat.field('gal_filename') # file containing the galaxy image
        self.PSF_file_name = cat.field('PSF_filename') # file containing the PSF image
        # We don't require the noise_filename column.  If it is not present, we will use
        # Uncorrelated noise based on the variance column.
        try:
            self.noise_file_name = cat.field('noise_filename') # file containing the noise cf
        except:
            self.noise_file_name = None
        self.gal_hdu = cat.field('gal_hdu') # HDU containing the galaxy image
        self.PSF_hdu = cat.field('PSF_hdu') # HDU containing the PSF image
        self.pixel_scale = cat.field('pixel_scale') # pixel scale for image (could be different
        # if we have training data from other datasets... let's be general here and make it a 
        # vector in case of mixed training set)
        self.variance = cat.field('noise_variance') # noise variance for image
        self.mag = cat.field('mag')   # apparent magnitude
        self.band = cat.field('band') # bandpass in which apparent mag is measured, e.g., F814W
        self.weight = cat.field('weight') # weight factor to account for size-dependent
                                          # probability

        self.preloaded = False
        self.do_preload = preload
        self.saved_noise_im = {}

        # eventually I think we'll want information about the training dataset, 
        # i.e. (dataset, ID within dataset)
        # also note: will be adding bits of information, like noise properties and galaxy fit params

    def _get_index_for_id(self, id):
        """Internal function to find which index number corresponds to the value ID in the ident 
        field.
        """
        # Just to be completely consistent, convert id to a string in the same way we
        # did above for the ident array:
        id = "%s"%id
        if id in self.ident:
            return self.ident.index(id)
        else:
            raise ValueError('ID %s not found in list of IDs'%id)

    def preload(self):
        """Preload the files into memory.
        
        There are memory implications to this, so we don't do this by default.  However, it can be 
        a big speedup if memory isn't an issue.  Especially if many (or all) of the images are 
        stored in the same file as different HDUs.
        """
        import pyfits
        import os
        import numpy
        self.preloaded = True
        self.loaded_files = {}
        for file_name in numpy.concatenate((self.gal_file_name , self.PSF_file_name)):
            if file_name not in self.loaded_files:
                full_file_name = os.path.join(self.image_dir,file_name)
                self.loaded_files[file_name] = pyfits.open(full_file_name)

    def getGal(self, i):
        """Returns the galaxy at index `i` as an ImageViewD object.
        """
        if i >= len(self.gal_file_name):
            raise IndexError(
                'index %d given to getGal is out of range (0..%d)'%(i,len(self.gal_file_name)-1))
        import pyfits
        import os
        import numpy
        if self.do_preload and not self.preloaded:
            self.preload()
        if self.preloaded:
            array = self.loaded_files[self.gal_file_name[i]][self.gal_hdu[i]].data
        else:
            file_name = os.path.join(self.image_dir,self.gal_file_name[i])
            array = pyfits.getdata(file_name,self.gal_hdu[i])
        return galsim.ImageViewD(numpy.ascontiguousarray(array.astype(numpy.float64)))

    def getPSF(self, i):
        """Returns the PSF at index `i` as an ImageViewD object.
        """
        if i >= len(self.PSF_file_name):
            raise IndexError(
                'index %d given to getPSF is out of range (0..%d)'%(i,len(self.PSF_file_name)-1))
        import pyfits
        import os
        import numpy
        if self.do_preload and not self.preloaded:
            self.preload()
        if self.preloaded:
            array = self.loaded_files[self.PSF_file_name[i]][self.PSF_hdu[i]].data
        else:
            file_name = os.path.join(self.image_dir,self.PSF_file_name[i])
            array = pyfits.getdata(file_name,self.PSF_hdu[i])
        return galsim.ImageViewD(numpy.ascontiguousarray(array.astype(numpy.float64)))

    def getNoise(self, i, rng=None, gsparams=None):
        """Returns the noise cf at index `i` as a CorrelatedNoise object.
        """
        if self.noise_file_name is None:
            cf = galsim.UncorrelatedNoise(rng, self.pixel_scale[i], self.variance[i], gsparams)

        else:

            if i >= len(self.noise_file_name):
                raise IndexError(
                    'index %d given to getNoise is out of range (0..%d)'%(
                        i,len(self.noise_file_name)-1))

            if self.noise_file_name[i] in self.saved_noise_im:
                im = self.saved_noise_im[self.noise_file_name[i]]
            else:
                import pyfits
                import os
                import numpy

                file_name = os.path.join(self.noise_dir,self.noise_file_name[i])
                array = pyfits.getdata(file_name)
                im = galsim.ImageViewD(numpy.ascontiguousarray(array.astype(numpy.float64)))
                self.saved_noise_im[self.noise_file_name[i]] = im

            cf = galsim.correlatednoise._BaseCorrelatedNoise(
                rng, galsim.InterpolatedImage(im, dx=self.pixel_scale[i], normalization="sb",
                                                calculate_stepk=False, calculate_maxk=False,
                                                x_interpolant='linear', gsparams=gsparams))
            cf.setVariance(self.variance[i])

        return cf


def simReal(real_galaxy, target_PSF, target_pixel_scale, g1=0.0, g2=0.0, rotation_angle=None, 
            rand_rotate=True, rng=None, target_flux=1000.0, image=None):
    """Function to simulate images (no added noise) from real galaxy training data.

    This function takes a RealGalaxy from some training set, and manipulates it as needed to 
    simulate a (no-noise-added) image from some lower-resolution telescope.  It thus requires a
    target PSF (which could be an image, or one of our base classes) that represents all PSF 
    components including the pixel response, and a target pixel scale.  

    The default rotation option is to impose a random rotation to make irrelevant any real shears 
    in the galaxy training data (optionally, the RNG can be supplied).  This default can be turned 
    off by setting `rand_rotate = False` or by requesting a specific rotation angle using the
    `rotation_angle` keyword, in which case `rand_rotate` is ignored.

    Optionally, the user can specify a shear (default 0).  Finally, they can specify a flux 
    normalization for the final image, default 1000.

    @param real_galaxy         The RealGalaxy object to use, not modified in generating the
                               simulated image.
    @param target_PSF          The target PSF, either one of our base classes or an ImageView/Image.
    @param target_pixel_scale  The pixel scale for the final image, in arcsec.
    @param g1                  First component of shear to impose (components defined with respect
                               to pixel coordinates), [Default `g1 = 0.`]
    @param g2                  Second component of shear to impose, [Default `g2 = 0.`]
    @param rotation_angle      Angle by which to rotate the galaxy (must be a galsim.Angle 
                               instance).
    @param rand_rotate         If `rand_rotate = True` (default) then impose a random rotation on 
                               the training galaxy; this is ignored if `rotation_angle` is set.
    @param rng                 A random number generator to use for selection of the random 
                               rotation angle. (optional, may be any kind of galsim.BaseDeviate 
                               or None)
    @param target_flux         The target flux in the output galaxy image, [Default 
                               `target_flux = 1000.`]
    @param image               As with the GSObject.draw() function, if an image is provided,
                               then it will be used and returned.
                               If `image=None`, then an appropriately sized image will be created.
    @return A simulated galaxy image.  The input RealGalaxy is unmodified. 
    """
    # do some checking of arguments
    if not isinstance(real_galaxy, galsim.RealGalaxy):
        raise RuntimeError("Error: simReal requires a RealGalaxy!")
    for Class in galsim.Image.values() + galsim.ImageView.values():
        if isinstance(target_PSF, Class):
            target_PSF = galsim.InterpolatedImage(target_PSF.view(), dx=target_pixel_scale)
            break
    if not isinstance(target_PSF, galsim.GSObject):
        raise RuntimeError("Error: target PSF is not an Image, ImageView, or GSObject!")
    if rotation_angle != None and not isinstance(rotation_angle, galsim.Angle):
        raise RuntimeError("Error: specified rotation angle is not an Angle instance!")
    if (target_pixel_scale < real_galaxy.pixel_scale):
        import warnings
        message = "Warning: requested pixel scale is higher resolution than original!"
        warnings.warn(message)
    import math # needed for pi, sqrt below
    g = math.sqrt(g1**2 + g2**2)
    if g > 1:
        raise RuntimeError("Error: requested shear is >1!")

    # make sure target PSF is normalized
    target_PSF.setFlux(1.0)

    real_galaxy_copy = real_galaxy.copy()

    # rotate
    if rotation_angle != None:
        real_galaxy_copy.applyRotation(rotation_angle)
    elif rotation_angle == None and rand_rotate == True:
        if rng == None:
            uniform_deviate = galsim.UniformDeviate()
        elif isinstance(rng,galsim.BaseDeviate):
            uniform_deviate = galsim.UniformDeviate(rng)
        else:
            raise TypeError("The rng provided to drawShoot is not a BaseDeviate")
        rand_angle = galsim.Angle(math.pi*uniform_deviate(), galsim.radians)
        real_galaxy_copy.applyRotation(rand_angle)

    # set fluxes
    real_galaxy_copy.setFlux(target_flux)

    # shear
    if (g1 != 0.0 or g2 != 0.0):
        real_galaxy_copy.applyShear(g1=g1, g2=g2)

    # convolve, resample
    out_gal = galsim.Convolve([real_galaxy_copy, target_PSF])
    image = out_gal.draw(image=image, dx = target_pixel_scale)

    # return simulated image
    return image<|MERGE_RESOLUTION|>--- conflicted
+++ resolved
@@ -110,43 +110,9 @@
     @param noise_pad            Pad the Interpolated image with zeros, or with noise of a level 
                                 specified in the training dataset?  
                                     Use `noise_pad = False` if you wish to pad with zeros.
-<<<<<<< HEAD
-                                    Use `noise_pad = True` if you wish to pad with uncorrelated
-                                        noise of the proper variance.
-                                    Set `noise_pad` equal to a galsim.CorrelatedNoise, an Image, or
-                                        a filename containing an Image of an example noise field
-                                        that will be used to calculate the noise power spectrum and
-                                        generate noise in the padding region.  Any random number
-                                        generator passed to the `rng` keyword will take precedence
-                                        over that carried in an input galsim.CorrelatedNoise.  
-                                In the last case, if the same file is used repeatedly, then use of
-                                the `use_cache` keyword (see below) can be used to prevent the need
-                                for repeated galsim.CorrelatedNoise initializations.  
-                                [default `noise_pad = False`.]
-    @param pad_image            Image to be used for deterministically padding the original image.
-                                This can be specified in two ways:
-                                   (a) as a galsim.Image; or
-                                   (b) as a string which is interpreted as a filename containing an
-                                       image to use.
-                                The size of the image that is passed in is taken to specify the
-                                amount of padding, and so the `pad_factor` keyword should be equal
-                                to 1, i.e., no padding.  The `pad_image` scale is ignored, and taken
-                                to be equal to that of the `image`. Note that `pad_image` can be
-                                used together with `noise_pad`.  However, the user should be careful
-                                to ensure that the image used for padding has roughly zero mean.
-                                The purpose of this keyword is to allow for a more flexible
-                                representation of some noise field around an object; if the user
-                                wishes to represent the sky level around an object, they should do
-                                that when they have drawn the final image instead.  [Default
-                                `pad_image = None`.]
-    @param use_cache            Specify whether to cache noise_pad read in from a file to save
-                                having to build an CorrelatedNoise repeatedly from the same image.
-                                [Default `use_cache = True`]
-=======
                                     Use `noise_pad = True` if you wish to pad with the noise
                                         specified in the RealGalaxyCatalog for this object.
                                 [default `noise_pad = False`]
->>>>>>> 5526d8b6
     @param gsparams             You may also specify a gsparams argument.  See the docstring for
                                 galsim.GSParams using help(galsim.GSParams) for more information
                                 about this option.
@@ -162,16 +128,10 @@
     _opt_params = { "x_interpolant" : str ,
                     "k_interpolant" : str ,
                     "flux" : float ,
-<<<<<<< HEAD
-                    "pad_factor" : float ,
-                    "noise_pad" : str ,
-                    "pad_image" : str }
-=======
                     "pad_factor" : float,
                     "min_pad_size" : int,
                     "noise_pad" : bool
                   }
->>>>>>> 5526d8b6
     _single_params = [ { "index" : int , "id" : str } ]
     _takes_rng = True
 
