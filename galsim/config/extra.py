--- conflicted
+++ resolved
@@ -138,44 +138,6 @@
     if 'output' in config:
         obj_nums = None
         for key in [ k for k in valid_extra_outputs.keys() if k in config['output'] ]:
-<<<<<<< HEAD
-            image_func = valid_extra_outputs[key]['image']
-            if image_func is not None:
-                if obj_nums is None:
-                    # Figure out which obj_nums were used for this image.
-                    file_num = config['file_num']
-                    image_num = config['image_num']
-                    start_image_num = config['start_image_num']
-                    start_obj_num = config['start_obj_num']
-                    nobj = config['nobj']
-                    k = image_num - start_image_num
-                    for i in range(k):
-                        start_obj_num += nobj[i]
-                    obj_nums = range(start_obj_num, start_obj_num+nobj[k])
-                extra_obj = config['extra_objs'][key]
-                scratch = config['extra_scratch'][key]
-                field = config['output'][key]
-                image_func(extra_obj, scratch, field, config, obj_nums, logger)
-
-
-def GetFinalExtraOutput(key, config, data, logger=None):
-    """Get the finalized output object for the given extra output key
-
-    @param key          The name of the output field in config['output']
-    @param config       The configuration dict.
-    @param data         The main file data in case it is needed.
-    @param logger       If given, a logger object to log progress. [default: None]
-
-    @returns the final data to be output.
-    """
-    extra_obj = config['extra_objs'][key]
-    final_func = valid_extra_outputs[key]['final']
-    if final_func is not None:
-        scratch = config['extra_scratch'][key]
-        field = config['output'][key]
-        extra_obj = final_func(extra_obj, scratch, data, field, config, logger)
-    return extra_obj
-=======
             if obj_nums is None:
                 # Figure out which obj_nums were used for this image.
                 file_num = config['file_num']
@@ -191,7 +153,6 @@
             field = config['output'][key]
             index = config['image_num'] - config['start_image_num']
             builder.processImage(index, obj_nums, field, config, logger)
->>>>>>> 8f8339eb
 
 
 def WriteExtraOutputs(config, data, logger=None):
@@ -256,11 +217,7 @@
                                 key,config['file_num'],file_name)
                 continue
 
-<<<<<<< HEAD
-            extra_obj = GetFinalExtraOutput(key, config, data, logger)
-=======
             builder = config['extra_builder'][key]
->>>>>>> 8f8339eb
 
             # Do any final processing that needs to happen.
             builder.finalize(field, config, logger)
@@ -304,11 +261,7 @@
             if hdu <= 0 or hdu in hdus.keys():
                 raise ValueError("%s hdu = %d is invalid or a duplicate."%hdu)
 
-<<<<<<< HEAD
-            extra_obj = GetFinalExtraOutput(key, config, data, logger)
-=======
             builder = config['extra_builder'][key]
->>>>>>> 8f8339eb
 
             # Do any final processing that needs to happen.
             builder.finalize(field, config, logger)
@@ -454,38 +407,8 @@
     in the processing, you can leave the base class function, which doesn't do anything.
 
     @param key              The name of the output field in config['output']
-<<<<<<< HEAD
-    @param init_func        A function or class name to use to build the output object. 
-                            [default: None, in which case the output "object" will be a list
-                            of length nimages that can be used to construct what is needed.]
-    @param kwargs_func      A function to get the initialization kwargs. [default: None, which
-                            means initialize with no arguments.]
-    @param setup_func       A function to call at the start of each image. 
-                            The call signature is
-                                Setup(output_obj, scratch, config, base, logger)
-    @param stamp_func       A function to call at the end of building each stamp.
-                            The call signature is 
-                                ProcessStamp(output_obj, scratch, config, base, obj_num, logger)
-    @param image_func       A function to call at the end of building each image
-                            The call signature is 
-                                ProcessImage(output_obj, scratch, config, base, obj_nums, logger)
-                            where obj_nums is a list of the object numbers used for this image.
-    @param final_func       A function to call at the end of the file processing to construct
-                            the final object to be written. [default: None, which means the
-                            init_func already created the correct object, so just use that.]
-                            The call signature is 
-                                output_obj = Finalize(output_obj, scratch, data, config, base,
-                                                      logger)
-    @param write_func       A function to call to write the output file
-                            The call signature is 
-                                WriteFile(output_obj, file_name)
-    @param hdu_func         A function to call to build a FITS HDU or an Image to put in an HDU.
-                            The call signature is   
-                                hdu = WriteToHDU(output_obj)
-=======
     @param builder          A builder object to use for building the extra output object.
                             It should be an instance of a subclass of ExtraOutputBuilder.
->>>>>>> 8f8339eb
     """
     valid_extra_outputs[key] = builder
 
