# Copyright (c) 2012-2015 by the GalSim developers team on GitHub
# https://github.com/GalSim-developers
#
# This file is part of GalSim: The modular galaxy image simulation toolkit.
# https://github.com/GalSim-developers/GalSim
#
# GalSim is free software: redistribution and use in source and binary forms,
# with or without modification, are permitted provided that the following
# conditions are met:
#
# 1. Redistributions of source code must retain the above copyright notice, this
#    list of conditions, and the disclaimer given in the accompanying LICENSE
#    file.
# 2. Redistributions in binary form must reproduce the above copyright notice,
#    this list of conditions, and the disclaimer given in the documentation
#    and/or other materials provided with the distribution.
#

import os
import galsim
import logging


# Python 2.6 doesn't include OrderdDict natively.  There is a package ordereddict that you
# can pip install.  But if the user hasn't done that, we'll just read into a regular dict.
# The only feature that requires the OrderedDict is the truth catalog output.  With a regular
# dict the columns will appear in arbitrary order.
use_ordereddict = True
try:
    from collections import OrderedDict
except ImportError:
    try:
        from ordereddict import OrderedDict
    except ImportError:
        OrderedDict = dict


def ReadYaml(config_file):
    """Read in a YAML configuration file and return the corresponding dicts.

    A YAML file is allowed to define several dicts using multiple documents. The GalSim parser
    treats this as a set of multiple jobs to be done.  The first document is taken to be a "base"
    dict that has common definitions for all the jobs.  Then each subsequent document has the
    (usually small) modifications to the base dict for each job.  See demo6.yaml, demo8.yaml and
    demo9.yaml in the GalSim/examples directory for example usage.

    On output, base_config is the dict for the first document if there are multiple documents.
    Then all_config is a list of all the other documents that should be joined with base_dict
    for each job to be processed.  If there is only one document defined, base_dict will be
    empty, and all_config will be a list of one dict, which is the one to use.

    @param config_file      The name of the configuration file to read.

    @returns (base_config, all_config)
    """
    import yaml

    # cf. coldfix's answer here:
    # http://stackoverflow.com/questions/5121931/in-python-how-can-you-load-yaml-mappings-as-ordereddicts
    class OrderedLoader(yaml.SafeLoader):
        pass
    def construct_mapping(loader, node):
        loader.flatten_mapping(node)
        return OrderedDict(loader.construct_pairs(node))
    OrderedLoader.add_constructor(
        yaml.resolver.BaseResolver.DEFAULT_MAPPING_TAG,
        construct_mapping)

    with open(config_file) as f:
        all_config = [ c for c in yaml.load_all(f.read(), OrderedLoader) ]

    # If there is only 1 yaml document, then it is of course used for the configuration.
    # If there are multiple yaml documents, then the first one defines a common starting
    # point for the later documents.
    # So the configurations are taken to be:
    #   all_config[0] + all_config[1]
    #   all_config[0] + all_config[2]
    #   all_config[0] + all_config[3]
    #   ...
    # See demo6.yaml and demo8.yaml in the examples directory for examples of this feature.

    if len(all_config) > 1:
        # Break off the first one if more than one:
        base_config = all_config[0]
        all_config = all_config[1:]
    else:
        # Else just use an empty base_config dict.
        base_config = {}

    return base_config, all_config


def ReadJson(config_file):
    """Read in a JSON configuration file and return the corresponding dicts.

    A JSON file only defines a single dict.  However to be parallel to the functionality of
    ReadYaml, the output is base_config, all_config, where base_config is an empty dict,
    and all_config is a list with a single item, which is the dict defined by the JSON file.

    @param config_file      The name of the configuration file to read.

    @returns (base_config, all_config)
    """
    import json

    with open(config_file) as f:
        try:
            # cf. http://stackoverflow.com/questions/6921699/can-i-get-json-to-load-into-an-ordereddict-in-python
            config = json.load(f, object_pairs_hook=OrderedDict)
        except TypeError:
            # for python2.6, json doesn't come with the object_pairs_hook, so 
            # try using simplejson, and if that doesn't work, just use a regular dict.
            try:
                import simplejson
                config = simplejson.load(f, object_pairs_hook=OrderedDict)
            except ImportError:
                config = json.load(f)

    # JSON files are just processed as is.  This is equivalent to having an empty 
    # base_config, so we just do that and use the same structure.
    base_config = {}
    all_config = [ config ]

    return base_config, all_config

def ReadConfig(config_file, file_type=None, logger=None):
    """Read in a configuration file and return the corresponding dicts.

    A YAML file is allowed to define several dicts using multiple documents. The GalSim parser
    treats this as a set of multiple jobs to be done.  The first document is taken to be a "base"
    dict that has common definitions for all the jobs.  Then each subsequent document has the
    (usually small) modifications to the base dict for each job.  See demo6.yaml, demo8.yaml and
    demo9.yaml in the GalSim/examples directory for example usage.

    On output, base_config is the dict for the first document if there are multiple documents.
    Then all_config is a list of all the other documents that should be joined with base_dict
    for each job to be processed.  If there is only one document defined, base_dict will be
    empty, and all_config will be a list of one dict, which is the one to use.

    A JSON file does not have this feature, but to be consistent, we always return the tuple
    (base_config, all_config).

    Also, we actually read in the config file into an OrderedDict.  The main advantage of
    this is for the truth catalog.  This lets the columns be in the same order as the entries
    in the config file.  With a normal dict, they get scrambled.

    @param config_file      The name of the configuration file to read.
    @param file_type        If given, the type of file to read.  [default: None, which mean
                            infer the file type from the extension.]
    @param logger           If given, a logger object to log progress. [default: None]

    @returns (base_config, all_config)
    """
    # Determine the file type from the extension if necessary:
    if file_type is None:
        import os
        name, ext = os.path.splitext(config_file)
        if ext.lower().startswith('.j'):
            file_type = 'json'
        else:
            # Let YAML be the default if the extension is not .y* or .j*.
            file_type = 'yaml'
        if logger and logger.isEnabledFor(logging.DEBUG):
            logger.debug('File type determined to be %s', file_type)
    else:
        if logger and logger.isEnabledFor(logging.DEBUG):
            logger.debug('File type specified to be %s', file_type)

    if file_type == 'yaml':
        if logger and logger.isEnabledFor(logging.INFO):
            logger.info('Reading YAML config file %s', config_file)
        return galsim.config.ReadYaml(config_file)
    else:
        if logger and logger.isEnabledFor(logging.INFO):
            logger.info('Reading JSON config file %s', config_file)
        return galsim.config.ReadJson(config_file)


def RemoveCurrent(config, keep_safe=False, type=None):
    """
    Remove any "current values" stored in the config dict at any level.

    @param config       The configuration dict.
    @param keep_safe    Should current values that are marked as safe be preserved? 
                        [default: False]
    @param type         If provided, only clear the current value of objects that use this 
                        particular type.  [default: None, which means to remove current values
                        of all types.]
    """
    # End recursion if this is not a dict.
    if not isinstance(config,dict): return

    # Recurse to lower levels, if any
    force = False  # If lower levels removed anything, then force removal at this level as well.
    for key in config:
        if isinstance(config[key],list):
            for item in config[key]:
                force = RemoveCurrent(item, keep_safe, type) or force
        else:
            force = RemoveCurrent(config[key], keep_safe, type) or force
    if force: 
        keep_safe = False
        type = None

    # Delete the current_val at this level, if any
    if ( 'current_val' in config 
          and not (keep_safe and config['current_safe'])
          and (type == None or ('type' in config and config['type'] == type)) ):
        del config['current_val']
        del config['current_safe']
        del config['current_index']
        if 'current_value_type' in config:
            del config['current_value_type']
        return True
    else:
        return force

def CopyConfig(config):
    """
    If you want to use a config dict for multiprocessing, you need to deep copy
    the gal, psf, and pix fields, since they cache values that are not picklable.
    If you don't do the deep copy, then python balks when trying to send the updated
    config dict back to the root process.  We do this a few different times, so encapsulate
    the copy semantics once here.

    @param config           The configuration dict to copy. 

    @returns a deep copy of the config dict.
    """
    import copy
    config1 = copy.copy(config)
  
    # Make sure the input_manager isn't in the copy
    if 'input_manager' in config1:
        del config1['input_manager']

    # Now deepcopy all the regular config fields to make sure things like current_val don't
    # get clobbered by two processes writing to the same dict.
    if 'gal' in config:
        config1['gal'] = copy.deepcopy(config['gal'])
    if 'psf' in config:
        config1['psf'] = copy.deepcopy(config['psf'])
    if 'pix' in config:
        config1['pix'] = copy.deepcopy(config['pix'])
    if 'image' in config:
        config1['image'] = copy.deepcopy(config['image'])
    if 'input' in config:
        config1['input'] = copy.deepcopy(config['input'])
    if 'output' in config:
        config1['output'] = copy.deepcopy(config['output'])
    if 'eval_variables' in config:
        config1['eval_variables'] = copy.deepcopy(config['eval_variables'])

    return config1

def GetLoggerProxy(logger):
    """Make a proxy for the given logger that can be passed into multiprocessing Processes
    and used safely.

    @param logger           The logger to make a copy of

    @returns a proxy for the given logger
    """
    from multiprocessing.managers import BaseManager
    if logger:
        class LoggerManager(BaseManager): pass
        logger_generator = galsim.utilities.SimpleGenerator(logger)
        LoggerManager.register('logger', callable = logger_generator)
        logger_manager = LoggerManager()
        logger_manager.start()
        logger_proxy = logger_manager.logger()
    else:
        logger_proxy = None
    return logger_proxy


def UpdateNProc(nproc, ntot, config, logger=None):
    """Update nproc

    - If nproc < 0, set nproc to ncpu
    - Make sure nproc <= ntot

    @param nproc        The nominal number of processes from the config dict
    @param ntot         The total number of files/images/stamps to do, so the maximum number of
                        processes that would make sense.
    @param config       The configuration dict to copy.
    @param logger       If given, a logger object to log progress. [default: None]

    @returns the number of processes to use.
    """
    # First if nproc < 0, update based on ncpu
    if nproc <= 0:
        # Try to figure out a good number of processes to use
        try:
            from multiprocessing import cpu_count
            nproc = cpu_count()
            if logger and logger.isEnabledFor(logging.DEBUG):
                logger.debug("ncpu = %d.",nproc)
        except:
            if logger and logger.isEnabledFor(logging.WARN):
                logger.warn("nproc <= 0, but unable to determine number of cpus.")
                logger.warn("Using single process")
            nproc = 1
 
    # Second, make sure we aren't already in a multiprocessing mode
    if nproc > 1 and 'current_nproc' in config:
        if logger and logger.isEnabledFor(logging.DEBUG):
            logger.debug("Already multiprocessing.  Ignoring image.nproc")
        nproc = 1

    # Finally, don't try to use more processes than jobs.  It wouldn't fail or anything.
    # It just looks bad to have 3 images processed with 8 processes or something like that.
    if nproc > ntot:
        if logger and logger.isEnabledFor(logging.DEBUG):
            logger.debug("There are only %d jobs to do.  Reducing nproc to %d."%(ntot,ntot))
        nproc = ntot
    return nproc


def SetupConfigRNG(config, seed_offset=0):
    """Set up the RNG in the config dict.

    - Setup config['image']['random_seed'] if necessary
    - Set config['rng'] based on appropriate random_seed 

    @param config           The configuration dict.
    @param seed_offset      An offset to use relative to what config['image']['random_seed'] gives.
                            [default: 0]

    @returns the seed used to initialize the RNG.
    """
    # Normally, random_seed is just a number, which really means to use that number
    # for the first item and go up sequentially from there for each object.
    # However, we allow for random_seed to be a gettable parameter, so for the 
    # normal case, we just convert it into a Sequence.
    if ( 'image' in config 
         and 'random_seed' in config['image'] 
         and not isinstance(config['image']['random_seed'],dict) ):
         # The "first" is actually the seed value to use for anything at file or image scope
         # using the obj_num of the first object in the file or image.  Seeds for objects
         # will start at 1 more than this.
         first = galsim.config.ParseValue(config['image'], 'random_seed', config, int)[0]
         config['image']['random_seed'] = { 
                 'type' : 'Sequence',
                 'index_key' : 'obj_num',
                 'first' : first
         }

    index_key = config['index_key']

    # If we are starting a new file, clear out the existing rngs.
    if index_key == 'file_num':
        for key in ['seed', 'rng', 'obj_num_rng', 'image_num_rng', 'file_num_rng']:
            if key in config:
                del config[key]

    if 'random_seed' in config['image']:
        config['index_key'] = 'obj_num'
        if index_key != 'obj_num' and 'start_obj_num' in config:
            config['obj_num'] = config['start_obj_num']
        seed = galsim.config.ParseValue(config['image'], 'random_seed', config, int)[0]
        config['index_key'] = index_key
        seed += seed_offset
    else:
        seed = 0

    # Normally, the file_num rng and the image_num rng can be the same.  So if seed
    # comes out the same as what we already built, then just use the existing file_num_rng.
    if index_key == 'image_num' and 'file_num_rng' in config and seed == config.get('seed',None):
        rng = config['file_num_rng']
    else:
        config['seed'] = seed
        rng = galsim.BaseDeviate(seed)
        config['rng'] = rng

    # Also save this rng as 'file_num_rng' or 'image_num_rng' or 'obj_num_rng' according
    # to whatever the index_key is.
    config[index_key + '_rng'] = rng

    # This can be present for efficiency, since GaussianDeviates produce two values at a time, 
    # so it is more efficient to not create a new GaussianDeviate object each time.
    # But if so, we need to remove it now.
    if 'gd' in config:
        del config['gd']

    return seed
 
def ImportModules(config):
    """Import any modules listed in config['modules'].

    These won't be brought into the running scope of the config processing, but any side
    effects of the import statements will persist.  In particular, these are allowed to 
    register additional custom types that can then be used in the current config dict.

    @param config           The configuration dict.
    """
    if 'modules' in config:
        for module in config['modules']:
            try:
                exec('import '+module)
            except ImportError:
                exec('import galsim.'+module)


def ParseExtendedKey(config, key):
    """Traverse all but the last item in an extended key and return the resulting config, key.

    If key is an extended key like gal.items.0.ellip.e, then this will return the tuple.
    (config['gal']['items'][0]['ellip'], 'e').

    If key is a regular string, then is just returns the original (config, key).

    @param config       The configuration dict.
    @param key          The possibly extended key.

    @returns the equivalent (config, key) where key is now a regular non-extended key.
    """
    # This is basically identical to the code for Dict.get(key) in catalog.py.
    chain = key.split('.')
    d = config
    while len(chain) > 1:
        k = chain.pop(0)
        try: k = int(k)
        except ValueError: pass
        d = d[k]
    return d, chain[0]

def GetFromConfig(config, key):
    """Get the value for the (possibly extended) key from a config dict.

    If key is a simple string, then this is equivalent to config[key].
    However, key is allowed to be a chain of keys such as 'gal.items.0.ellip.e', in which
    case this function will return config['gal']['items'][0]['ellip']['e'].

    @param config       The configuration dict.
    @param key          The possibly extended key.

    @returns the value of that key from the config.
    """
    config, key = ParseExtendedKey(config, key)
    return config[key]

def SetInConfig(config, key, value):
    """Set the value of a (possibly extended) key in a config dict.

    If key is a simple string, then this is equivalent to config[key] = value.
    However, key is allowed to be a chain of keys such as 'gal.items.0.ellip.e', in which
    case this function will set config['gal']['items'][0]['ellip']['e'] = value.

    @param config       The configuration dict.
    @param key          The possibly extended key.

    @returns the value of that key from the config.
    """
    config, key = ParseExtendedKey(config, key)
    config[key] = value


def UpdateConfig(config, new_params):
    """Update the given config dict with additional parameters/values.

    @param config           The configuration dict to update.
    @param new_params       A dict of parameters to update.  The keys of this dict may be
                            chained field names, such as gal.first.dilate, which will be
                            parsed to update config['gal']['first']['dilate'].
    """
    for key, value in new_params.items():
        SetInConfig(config, key, value)


def ProcessTemplate(config, logger=None):
    """If the config dict has a 'template' item, read in the appropriate file and 
    make any requested updates.

    @param config           The configuration dict.
    @param logger           If given, a logger object to log progress. [default: None]
    """
    if 'template' in config:
        template_string = config.pop('template')
        if logger:
            logger.debug("Processing template specified as %s",template_string)
        if ':' in template_string:
            config_file, field = template_string.split(':')
        else:
            config_file = template_string
            field = None
        base, all_config = ReadConfig(config_file, logger=logger)
        if base != {} or len(all_config) != 1:
            raise RuntimeError("Template config file %s is not allowed to have multiple documents.",
                               config_file)
        # Copy over the template config into this one.
        new_params = config.copy()  # N.B. Already popped config['template'].
        config.clear()
        if field is None:
            config.update(all_config[0])
        else:
            config.update(GetFromConfig(all_config[0],field))

        # Update the config with the requested changes
        UpdateConfig(config, new_params)


def ProcessAllTemplates(config, logger=None):
    """Check through the full config dict and process any fields that have a 'template' item.

    @param config           The configuration dict.
    @param logger           If given, a logger object to log progress. [default: None]
    """
    ProcessTemplate(config, logger)
    for (key, field) in config.items():
        if isinstance(field, dict):
            ProcessAllTemplates(field, logger)

# This is the main script to process everything in the configuration dict.
def Process(config, logger=None, njobs=1, job=1, new_params=None):
    """
    Do all processing of the provided configuration dict.  In particular, this
    function handles processing the output field, calling other functions to
    build and write the specified files.  The input field is processed before
    building each file.

    Sometimes, it can be helpful to split up a processing jobs over multiple machines
    (i.e. not just multiple processes, which can be handled natively with the output.nproc
    or image.nproc options).  In this case, you can ask the Process command to split up
    the total amount of work into njobs and only do one of those jobs here.  To do this,
    set njobs to be the number of jobs total and job to be which job should be done here.

    @param config           The configuration dict.
    @param logger           If given, a logger object to log progress. [default: None]
    @param njobs            The total number of jobs to split the work into. [default: 1]
    @param job              Which job should be worked on here (1..njobs). [default: 1]
    @param new_params       A dict of new parameter values that should be used to update the config
                            dict after any template loading (if any). [default: None]
    """
    if njobs < 1:
        raise ValueError("Invalid number of jobs %d"%njobs)
    if job < 1:
        raise ValueError("Invalid job number %d.  Must be >= 1."%job)
    if job > njobs:
        raise ValueError("Invalid job number %d.  Must be <= njobs (%d)"%(job,njobs))

    # First thing to do is deep copy the input config to make sure we don't modify the original.
    import copy
    config = copy.deepcopy(config)

    # Import any modules if requested
    ImportModules(config)

    # Process any template specifications in the dict.
    ProcessAllTemplates(config, logger)

    # Update using any new_params that are given:
    if new_params is not None:
        UpdateConfig(config, new_params)

    # If we don't have a root specified yet, we generate it from the current script.
    if 'root' not in config:
        import inspect
        script_name = os.path.basename(
            inspect.getfile(inspect.currentframe())) # script filename (usually with path)
        # Strip off a final suffix if present.
        config['root'] = os.path.splitext(script_name)[0]

    if logger and logger.isEnabledFor(logging.DEBUG):
        import pprint
        logger.debug("Final config dict to be processed: \n%s", pprint.pformat(config))

    # Make config['output'] exist if it doesn't yet.
    if 'output' not in config:
        config['output'] = {}
    output = config['output']
    if not isinstance(output, dict):
        raise AttributeError("config.output is not a dict.")

    # We need to know how many objects we'll need for each file (and each image within each file)
    # to get the indexing correct for any sequence items.  (e.g. random_seed)
    # If we use multiple processors and let the regular sequencing happen, 
    # it will get screwed up by the multi-processing potentially happening out of order.
    # Start with the number of files.
    if 'nfiles' in output:
        nfiles = galsim.config.ParseValue(output, 'nfiles', config, int)[0]
    else:
        nfiles = 1 
    if logger and logger.isEnabledFor(logging.DEBUG):
        logger.debug('nfiles = %d',nfiles)

    if njobs > 1:
        # Start each job at file_num = nfiles * job / njobs
        start = nfiles * (job-1) // njobs
        end = nfiles * job // njobs
        logger.warn('Splitting work into %d jobs.  Doing job %d',njobs,job)
        logger.warn('Building %d out of %d total files: file_num = %d .. %d',
                    end-start,nfiles,start,end-1)
        nfiles = end-start
    else:
        start = 0

    galsim.config.BuildFiles(nfiles, config, file_num=start, logger=logger)

def CalculateNObjPerTask(nproc, ntot, config):
    """A helper function for calculating an appropriate number of objects to do per task.
    In particular, it accounts for object types that require some number of objects to be done
    together (e.g. Ring).  Aside from that detail, it shoots for something close to sqrt(ntot).

<<<<<<< HEAD
    @param nproc        The number of processes
    @param ntot         The total number of objects
    @param config       The configuration dict.

    @returns nobj_per_task
    """
    if nproc != 1:
        # Figure out how many jobs to do per task.
        # Number of objects to do in each task:
        #  - At most nobjects / nproc.
        #  - At least 1 normally, but number in Ring if doing a Ring test (or other block type)
        # Shoot for geometric mean of these two.
        max_nobj = ntot // nproc
        min_nobj = 1
        if 'gal' in config:
            min_nobj = galsim.config.GetMinimumBlock(config['gal'], config)
        if max_nobj < min_nobj:
            nobj_per_task = min_nobj
        else:
            import math
            # This formula keeps nobj a multiple of min_nobj, so Rings are intact.
            nobj_per_task = int(math.sqrt(float(max_nobj)) / min_nobj) * min_nobj
            if nobj_per_task == 0:
                nobj_per_task = min_nobj
    else:
        nobj_per_task = 1
    return nobj_per_task
=======
    galsim.config.BuildFiles(nfiles, config, nproc=nproc, logger=logger)
>>>>>>> f976675e


def MultiProcess(nproc, config, job_func, jobs, item, logger=None,
                 njobs_per_task=1, done_func=None, except_func=None, except_abort=True):
    """A helper function for performing a task using multiprocessing.

    @param nproc            How many processes to use.
    @param config           The configuration dict.
    @param job_func         The function to run for each job.
    @param jobs             A list of jobs to run.  Each item is a tuple (kwargs, info).
    @param item             A string indicating what is being worked on.
    @param logger           If given, a logger object to log progress. [default: None]
    @param njobs_per_task   The number of jobs to send to the worker at a time. [default: 1]
    @param done_func        A function to run upon completion of each job. [default: None]
    @param except_func      A function to run if an exception is encountered. [default: None]
    @param except_abort     Whether an exception should abort the rest of the processing.
                            [default: True]

<<<<<<< HEAD
    @returns results = a list of the outputs from job_func for each job
=======
    @returns a list of the outputs from job_func for each job
>>>>>>> f976675e
    """
    import time

    # The worker function will be run once in each process.
    # It pulls tasks off the task_queue, runs them, and puts the results onto the results_queue
    # to send them back to the main process.
    # The *tasks* can be made up of more than one *job*.  Each job involves calling job_func
    # with the kwargs from the list of jobs.
    # Each job also carries with it some kind of information, like the file_num, file_name, etc.
    # to help identify what the job is about.  This is mostly useful for the done_func and
    # except_func to write something appropriate in the logger.
    def worker(task_queue, results_queue, config, logger):
        proc = current_process().name
<<<<<<< HEAD

        if 'profile' in config and config['profile']:
            import cProfile, pstats, StringIO
            pr = cProfile.Profile()
            pr.enable()
        else:
            pr = None

=======
>>>>>>> f976675e
        for task in iter(task_queue.get, 'STOP'):
            try :
                if logger and logger.isEnabledFor(logging.DEBUG):
                    logger.debug('%s: Received job to do %d %ss, starting with %s',
                                 proc,len(task),item,task[0][1])
                for kwargs, k in task:
                    t1 = time.time()
                    kwargs['config'] = config
                    kwargs['logger'] = logger
                    result = job_func(**kwargs)
                    t2 = time.time()
                    results_queue.put( (result, k, t2-t1, proc) )
            except Exception as e:
                import traceback
                tr = traceback.format_exc()
<<<<<<< HEAD
                if logger and logger.isEnabledFor(logging.DEBUG):
                    logger.debug('%s: Caught exception: %s\n%s',proc,str(e),tr)
                results_queue.put( (e, k, tr, proc) )
        if logger and logger.isEnabledFor(logging.DEBUG):
            logger.debug('%s: Received STOP', proc)
        if pr:
            pr.disable()
            s = StringIO.StringIO()
            sortby = 'tottime'
            ps = pstats.Stats(pr,stream=s).sort_stats(sortby).reverse_order()
            ps.print_stats()
            logger.error("*** Start profile for %s ***\n%s\n*** End profile for %s ***",
                         proc,s.getvalue(),proc)
=======
                if logger and logger.isEnabledFor(logging.WARN):
                    logger.warn('%s: Caught exception: %s\n%s',proc,str(e),tr)
                results_queue.put( (e, k, tr, proc) )
        if logger and logger.isEnabledFor(logging.DEBUG):
            logger.debug('%s: Received STOP', proc)
>>>>>>> f976675e

    if nproc > 1:
        if logger and logger.isEnabledFor(logging.WARN):
            logger.warn("Using %d processes for %s processing",nproc,item)

        from multiprocessing import Process, Queue, current_process
        from multiprocessing.managers import BaseManager

        # Set up the task list.  Each task is defined as a list of jobs and the index k of the
        # first job to be done.  The index k is mostly important for putting the results in
        # the right order, since they will be done out of order.
        task_queue = Queue()
        njobs = len(jobs)
        for k in range(0, njobs, njobs_per_task):
            k2 = k + njobs_per_task
            if k2 > njobs: k2 = njobs
            task = [ (jobs[k][0], k) for k in range(k,k2) ]
            task_queue.put(task)

        # Temporarily mark that we are multiprocessing, so we know not to start another
        # round of multiprocessing later.
        config['current_nproc'] = nproc

        # The logger is not picklable, so we need to make a proxy for it so all the 
        # processes can emit logging information safely.
        logger_proxy = GetLoggerProxy(logger)

        # Run the tasks.
        # Each Process command starts up a parallel process that will keep checking the queue
        # for a new task. If there is one there, it grabs it and does it. If not, it waits
        # until there is one to grab. When it finds a 'STOP', it shuts down.
        results_queue = Queue()
        p_list = []
        for j in range(nproc):
            # The process name is actually the default name that Process would generate on its
            # own for the first time we do this. But after that, if we start another round of
            # multiprocessing, then it just keeps incrementing the numbers, rather than starting
            # over at Process-1.  As far as I can tell, it's not actually spawning more
            # processes, so for the sake of the logging output, we name the processes explicitly.
            p = Process(target=worker, args=(task_queue, results_queue, config, logger_proxy),
                        name='Process-%d'%(j+1))
            p.start()
            p_list.append(p)

        # In the meanwhile, the main process keeps going.  We pull each set of images off of the
        # results_queue and put them in the appropriate place in the lists.
        # This loop is happening while the other processes are still working on their tasks.
        results = [ None for k in range(len(jobs)) ]
        for kk in range(njobs):
            res, k, t, proc = results_queue.get()
            if isinstance(res,Exception):
                # res is really the exception, e
                # t is really the traceback
                # k is the job number that failed, so jobs[k][1] is the info for that job.
                except_func(logger, proc, res, t, jobs[k][1])
                if except_abort:
                    for j in range(nproc):
                        p_list[j].terminate()
                    raise res
            else:
                # The normal case
                done_func(logger, proc, jobs[k][1], res, t)
                results[k] = res
<<<<<<< HEAD

        # If there are any failures, then there will still be some Nones in the results list.
        # Remove them.
        results = [ r for r in results if r is not None ]
=======
>>>>>>> f976675e
 
        # Stop the processes
        # The 'STOP's could have been put on the task list before starting the processes, or you
        # can wait.  In some cases it can be useful to clear out the results_queue (as we just did)
        # and then add on some more tasks.  We don't need that here, but it's perfectly fine to do.
        # Once you are done with the processes, putting nproc 'STOP's will stop them all.
        # This is important, because the program will keep running as long as there are running
        # processes, even if the main process gets to the end.  So you do want to make sure to
        # add those 'STOP's at some point!
        for j in range(nproc):
            task_queue.put('STOP')
        for j in range(nproc):
            p_list[j].join()
        task_queue.close()

        # And clear this out, so we know that we're not multiprocessing anymore.
        config['current_nproc'] = nproc

    else : # nproc == 1
        results = []
        for kwargs, info in jobs:
            try:
                t1 = time.time()
                kwargs['config'] = config
                kwargs['logger'] = logger
                result = job_func(**kwargs)
                t2 = time.time()
                done_func(logger, None, info, result, t2-t1)
                results.append(result)
            except Exception as e:
                import traceback
                tr = traceback.format_exc()
                except_func(logger, None, e, tr, info)
                if except_abort: raise
 
    return results
 <|MERGE_RESOLUTION|>--- conflicted
+++ resolved
@@ -602,7 +602,6 @@
     In particular, it accounts for object types that require some number of objects to be done
     together (e.g. Ring).  Aside from that detail, it shoots for something close to sqrt(ntot).
 
-<<<<<<< HEAD
     @param nproc        The number of processes
     @param ntot         The total number of objects
     @param config       The configuration dict.
@@ -630,9 +629,6 @@
     else:
         nobj_per_task = 1
     return nobj_per_task
-=======
-    galsim.config.BuildFiles(nfiles, config, nproc=nproc, logger=logger)
->>>>>>> f976675e
 
 
 def MultiProcess(nproc, config, job_func, jobs, item, logger=None,
@@ -651,11 +647,7 @@
     @param except_abort     Whether an exception should abort the rest of the processing.
                             [default: True]
 
-<<<<<<< HEAD
-    @returns results = a list of the outputs from job_func for each job
-=======
     @returns a list of the outputs from job_func for each job
->>>>>>> f976675e
     """
     import time
 
@@ -669,7 +661,6 @@
     # except_func to write something appropriate in the logger.
     def worker(task_queue, results_queue, config, logger):
         proc = current_process().name
-<<<<<<< HEAD
 
         if 'profile' in config and config['profile']:
             import cProfile, pstats, StringIO
@@ -678,8 +669,6 @@
         else:
             pr = None
 
-=======
->>>>>>> f976675e
         for task in iter(task_queue.get, 'STOP'):
             try :
                 if logger and logger.isEnabledFor(logging.DEBUG):
@@ -695,7 +684,6 @@
             except Exception as e:
                 import traceback
                 tr = traceback.format_exc()
-<<<<<<< HEAD
                 if logger and logger.isEnabledFor(logging.DEBUG):
                     logger.debug('%s: Caught exception: %s\n%s',proc,str(e),tr)
                 results_queue.put( (e, k, tr, proc) )
@@ -709,13 +697,6 @@
             ps.print_stats()
             logger.error("*** Start profile for %s ***\n%s\n*** End profile for %s ***",
                          proc,s.getvalue(),proc)
-=======
-                if logger and logger.isEnabledFor(logging.WARN):
-                    logger.warn('%s: Caught exception: %s\n%s',proc,str(e),tr)
-                results_queue.put( (e, k, tr, proc) )
-        if logger and logger.isEnabledFor(logging.DEBUG):
-            logger.debug('%s: Received STOP', proc)
->>>>>>> f976675e
 
     if nproc > 1:
         if logger and logger.isEnabledFor(logging.WARN):
@@ -779,13 +760,10 @@
                 # The normal case
                 done_func(logger, proc, jobs[k][1], res, t)
                 results[k] = res
-<<<<<<< HEAD
 
         # If there are any failures, then there will still be some Nones in the results list.
         # Remove them.
         results = [ r for r in results if r is not None ]
-=======
->>>>>>> f976675e
  
         # Stop the processes
         # The 'STOP's could have been put on the task list before starting the processes, or you
