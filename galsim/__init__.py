# Copyright (c) 2012-2015 by the GalSim developers team on GitHub
# https://github.com/GalSim-developers
#
# This file is part of GalSim: The modular galaxy image simulation toolkit.
# https://github.com/GalSim-developers/GalSim
#
# GalSim is free software: redistribution and use in source and binary forms,
# with or without modification, are permitted provided that the following
# conditions are met:
#
# 1. Redistributions of source code must retain the above copyright notice, this
#    list of conditions, and the disclaimer given in the accompanying LICENSE
#    file.
# 2. Redistributions in binary form must reproduce the above copyright notice,
#    this list of conditions, and the disclaimer given in the documentation
#    and/or other materials provided with the distribution.
#
"""
GalSim: The modular galaxy image simulation toolkit

GalSim is open-source software for simulating images of astronomical objects
(stars, galaxies) in a variety of ways.  The bulk of the calculations are
carried out in C++, and the user interface is in python.  In addition, the code
can operate directly on "config" files, for those users who prefer not to work
in python.  The impetus for the software package was a weak lensing community
data challenge, called GREAT3:

    http://great3challenge.info/

However, the code has numerous additional capabilities beyond those needed for
the challenge, and has been useful for a number of projects that needed to
simulate high-fidelity galaxy images with accurate sizes and shears.

For an overview of GalSim workflow and python tools, please see the file
`doc/GalSim_Quick_Reference.pdf` in the GalSim repository.  A guide to using
the configuration files to generate simulations, a FAQ for installation issues,
a link to Doxygen-generated documentation, and other useful references can be
found on the GalSim wiki,

    https://github.com/GalSim-developers/GalSim/wiki

If you experience any issues with the software, or if you would like to file
a feature request, please do so on the main github site for GalSim,

    https://github.com/GalSim-developers/GalSim

Finally, if you have questions about how to do something in GalSim, you may
ask a question on StackOverflow,

    http://stackoverflow.com/

Use the galsim tag to flag it as a question about GalSim.



Copyright (c) 2012-2015 by the GalSim developers team on GitHub
https://github.com/GalSim-developers

Redistribution and use in source and binary forms, with or without
modification, are permitted provided that the following conditions are met:

1. Redistributions of source code must retain the above copyright notice, this
   list of conditions and the following disclaimer.
2. Redistributions in binary form must reproduce the above copyright notice,
   this list of conditions and the following disclaimer in the documentation
   and/or other materials provided with the distribution.

This software is made available to you on an ``as is'' basis with no
representations or warranties, express or implied, including but not
limited to any warranty of performance, merchantability, fitness for a
particular purpose, commercial utility, non-infringement or title.
Neither the authors nor the organizations providing the support under
which the work was developed will be liable to you or any third party
with respect to any claim arising from your further development of the
software or any products related to or derived from the software, or for
lost profits, business interruption, or indirect special or consequential
damages of any kind.
"""

# The version is stored in _version.py as recommended here:
# http://stackoverflow.com/questions/458550/standard-way-to-embed-version-into-python-package
# We don't use setup.py, so it's not so important to do it this way, but if we ever switch...
# And it does make it a bit easier to get the version number in SCons too.
from _version import __version__, __version_info__


# Define the current code version, in addition to the hidden attribute, to be consistent with
# previous GalSim versions that indicated the version number in this way.
version = __version__

# Import things from other files we want to be in the galsim namespace

# First some basic building blocks that don't usually depend on anything else
from .position import PositionI, PositionD
from .bounds import BoundsI, BoundsD
from .shear import Shear
from .angle import Angle, AngleUnit, radians, hours, degrees, arcmin, arcsec, HMS_Angle, DMS_Angle
from .catalog import Catalog, Dict, OutputCatalog
from .scene import COSMOSCatalog
from .table import LookupTable

# Image
from .image import Image, ImageS, ImageI, ImageF, ImageD

# Noise
<<<<<<< HEAD
from random import BaseDeviate, UniformDeviate, GaussianDeviate, PoissonDeviate, DistDeviate
from random import BinomialDeviate, Chi2Deviate, GammaDeviate, WeibullDeviate
from noise import BaseNoise, GaussianNoise, PoissonNoise, CCDNoise
from noise import DeviateNoise, VariableGaussianNoise
from correlatednoise import CorrelatedNoise, getCOSMOSNoise, UncorrelatedNoise, CovarianceSpectrum

# GSObject
from base import GSParams, GSObject, Gaussian, Moffat, Airy, Kolmogorov, Pixel, Box, TopHat
from base import Exponential, Sersic, DeVaucouleurs, Spergel
from real import RealGalaxy, RealGalaxyCatalog, simReal, ChromaticRealGalaxy
from optics import OpticalPSF
from shapelet import Shapelet, ShapeletSize, FitShapelet
from interpolatedimage import Interpolant
from interpolatedimage import Nearest, Linear, Cubic, Quintic, Lanczos, SincInterpolant, Delta
from interpolatedimage import InterpolatedImage, InterpolatedKImage
from compound import Add, Sum, Convolve, Convolution, Deconvolve, Deconvolution
from compound import AutoConvolve, AutoConvolution, AutoCorrelate, AutoCorrelation
from transform import Transform, Transformation
=======
from .random import BaseDeviate, UniformDeviate, GaussianDeviate, PoissonDeviate, DistDeviate
from .random import BinomialDeviate, Chi2Deviate, GammaDeviate, WeibullDeviate
from .noise import BaseNoise, GaussianNoise, PoissonNoise, CCDNoise
from .noise import DeviateNoise, VariableGaussianNoise
from .correlatednoise import CorrelatedNoise, getCOSMOSNoise, UncorrelatedNoise

# GSObject
from .base import GSParams, GSObject, Gaussian, Moffat, Airy, Kolmogorov, Pixel, Box, TopHat
from .base import Exponential, Sersic, DeVaucouleurs, Spergel
from .real import RealGalaxy, RealGalaxyCatalog, simReal
from .optics import OpticalPSF
from .shapelet import Shapelet, ShapeletSize, FitShapelet
from .interpolatedimage import Interpolant
from .interpolatedimage import Nearest, Linear, Cubic, Quintic, Lanczos, SincInterpolant, Delta
from .interpolatedimage import InterpolatedImage, InterpolatedKImage
from .compound import Add, Sum, Convolve, Convolution, Deconvolve, Deconvolution
from .compound import AutoConvolve, AutoConvolution, AutoCorrelate, AutoCorrelation
from .transform import Transform, Transformation
>>>>>>> 211b3fc7

# Chromatic
from .chromatic import ChromaticObject, ChromaticAtmosphere, Chromatic, ChromaticSum
from .chromatic import ChromaticConvolution, ChromaticDeconvolution, ChromaticAutoConvolution
from .chromatic import ChromaticAutoCorrelation, ChromaticTransformation
from .chromatic import ChromaticOpticalPSF, ChromaticAiry, InterpolatedChromaticObject
from .sed import SED
from .bandpass import Bandpass

# WCS
from .fits import FitsHeader
from .celestial import CelestialCoord
from .wcs import BaseWCS, PixelScale, ShearWCS, JacobianWCS
from .wcs import OffsetWCS, OffsetShearWCS, AffineTransform, UVFunction, RaDecFunction
from .fitswcs import AstropyWCS, PyAstWCS, WcsToolsWCS, GSFitsWCS, FitsWCS, TanWCS

# Lensing stuff
from .lensing_ps import PowerSpectrum
from .nfw_halo import NFWHalo, Cosmology

# Detector effects
# Everything here is migrated into the Image class, so nothing to import by name.
from . import detectors

# Deprecation warning class
from .deprecated import GalSimDeprecationWarning

# Packages we intentionally keep separate.  E.g. requires galsim.fits.read(...)
from . import fits
from . import config
from . import integ
from . import bessel
from . import pse
from . import hsm
from . import dcr
from . import meta_data
from . import cdmodel<|MERGE_RESOLUTION|>--- conflicted
+++ resolved
@@ -103,36 +103,16 @@
 from .image import Image, ImageS, ImageI, ImageF, ImageD
 
 # Noise
-<<<<<<< HEAD
-from random import BaseDeviate, UniformDeviate, GaussianDeviate, PoissonDeviate, DistDeviate
-from random import BinomialDeviate, Chi2Deviate, GammaDeviate, WeibullDeviate
-from noise import BaseNoise, GaussianNoise, PoissonNoise, CCDNoise
-from noise import DeviateNoise, VariableGaussianNoise
-from correlatednoise import CorrelatedNoise, getCOSMOSNoise, UncorrelatedNoise, CovarianceSpectrum
-
-# GSObject
-from base import GSParams, GSObject, Gaussian, Moffat, Airy, Kolmogorov, Pixel, Box, TopHat
-from base import Exponential, Sersic, DeVaucouleurs, Spergel
-from real import RealGalaxy, RealGalaxyCatalog, simReal, ChromaticRealGalaxy
-from optics import OpticalPSF
-from shapelet import Shapelet, ShapeletSize, FitShapelet
-from interpolatedimage import Interpolant
-from interpolatedimage import Nearest, Linear, Cubic, Quintic, Lanczos, SincInterpolant, Delta
-from interpolatedimage import InterpolatedImage, InterpolatedKImage
-from compound import Add, Sum, Convolve, Convolution, Deconvolve, Deconvolution
-from compound import AutoConvolve, AutoConvolution, AutoCorrelate, AutoCorrelation
-from transform import Transform, Transformation
-=======
 from .random import BaseDeviate, UniformDeviate, GaussianDeviate, PoissonDeviate, DistDeviate
 from .random import BinomialDeviate, Chi2Deviate, GammaDeviate, WeibullDeviate
 from .noise import BaseNoise, GaussianNoise, PoissonNoise, CCDNoise
 from .noise import DeviateNoise, VariableGaussianNoise
-from .correlatednoise import CorrelatedNoise, getCOSMOSNoise, UncorrelatedNoise
+from .correlatednoise import CorrelatedNoise, getCOSMOSNoise, UncorrelatedNoise, CovarianceSpectrum
 
 # GSObject
 from .base import GSParams, GSObject, Gaussian, Moffat, Airy, Kolmogorov, Pixel, Box, TopHat
 from .base import Exponential, Sersic, DeVaucouleurs, Spergel
-from .real import RealGalaxy, RealGalaxyCatalog, simReal
+from .real import RealGalaxy, RealGalaxyCatalog, simReal, ChromaticRealGalaxy
 from .optics import OpticalPSF
 from .shapelet import Shapelet, ShapeletSize, FitShapelet
 from .interpolatedimage import Interpolant
@@ -141,7 +121,6 @@
 from .compound import Add, Sum, Convolve, Convolution, Deconvolve, Deconvolution
 from .compound import AutoConvolve, AutoConvolution, AutoCorrelate, AutoCorrelation
 from .transform import Transform, Transformation
->>>>>>> 211b3fc7
 
 # Chromatic
 from .chromatic import ChromaticObject, ChromaticAtmosphere, Chromatic, ChromaticSum
