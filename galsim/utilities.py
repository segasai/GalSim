--- conflicted
+++ resolved
@@ -150,11 +150,8 @@
     elif isinstance(interpolant, galsim.Interpolant):
         return galsim.InterpolantXY(interpolant)
     else:
-<<<<<<< HEAD
-        try:
-            return galsim.Interpolant2d(interpolant)
-        except:
-            raise RuntimeError('Specified interpolant is not valid!')
+        # Will raise an appropriate exception if this is invalid.
+        return galsim.Interpolant2d(interpolant)
 
 
 class ComparisonShapeData(object):
@@ -662,8 +659,4 @@
         wmult, itercount, n_trials_per_iter, n_photons_per_trial, runtime, config=config)
 
     if logger: logging.info('\n'+str(results))
-    return results
-=======
-        # Will raise an appropriate exception if this is invalid.
-        return galsim.Interpolant2d(interpolant)
->>>>>>> ea852d2b
+    return results