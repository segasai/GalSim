// -*- c++ -*-
#ifndef SBPROFILE_H
#define SBPROFILE_H

/** 
 * @file SBProfile.h @brief Contains a class definition for two-dimensional Surface Brightness 
 * Profiles.
 *
 * The SBProfiles include common star, galaxy, and PSF shapes.
 */

#include <cmath>
#include <list>
#include <map>
#include <vector>
#include <algorithm>
#include <boost/shared_ptr.hpp>

#include "Std.h"
#include "Shear.h"
#include "FFT.h"
#include "Table.h"
#include "Random.h"
#include "Angle.h"
#include "integ/Int.h"

#include "Image.h"

#include "Laguerre.h"

#include "PhotonArray.h"

// ??? Ask for super-Nyquist sampling factor in draw??
namespace galsim {

    namespace sbp {

        // Magic numbers:

        /// @brief Constant giving minimum FFT size we're willing to do.
        const int minimum_fft_size = 128;

        /// @brief Constant giving maximum FFT size we're willing to do.
        const int maximum_fft_size = 4096;

        /**
         * @brief A threshold parameter used for setting the stepK value for FFTs.
         *
         * The FFT's stepK is set so that at most a fraction alias_threshold
         * of the flux of any profile is aliased.
         */
        const double alias_threshold = 5.e-3;

        /**
         * @brief A threshold parameter used for setting the maxK value for FFTs.
         *
         * The FFT's maxK is set so that the k-values that are excluded off the edge of 
         * the image are less than maxk_threshold.
         */
        const double maxk_threshold = 1.e-3;

        //@{
        /** 
         * @brief The target accuracy for realspace convolution.
         */
        const double realspace_conv_relerr = 1.e-3;
        const double realspace_conv_abserr = 1.e-6;
        //@}

        /**
         * @brief Accuracy of values in k-space.
         *
         * If a k-value is less than kvalue_accuracy, then it may be set to zero.
         * Similarly, if an alternate calculation has errors less than kvalue_accuracy,
         * then it may be used instead of an exact calculation.
         * Note: This does not necessarily imply that all kvalues are this accurate.
         * There may be cases where other choices we have made lead to errors greater 
         * than this.  But whenever we do an explicit calculation about this, this is
         * the value we use.
         *
         * Note that this would typically be more stringent than maxk_threshold.
         */
        const double kvalue_accuracy = 1.e-5;

        //@{
        /**
         * @brief Target accuracy for other integrations in SBProfile
         *
         * For Sersic and Moffat, we numerically integrate the Hankel transform.
         * These are used for the precision in those integrals.
         */
        const double integration_relerr = kvalue_accuracy;
        const double integration_abserr = kvalue_accuracy * 1.e-2;
        //@}
    }

    /// @brief Exception class thrown by SBProfiles.
    class SBError : public std::runtime_error 
    {
    public:
        SBError(const std::string& m="") : std::runtime_error("SB Error: " + m) {}
    };

    /** 
     * @brief A base class representing all of the 2D surface brightness profiles that 
     * we know how to draw.
     *
     * Every SBProfile knows how to draw an Image<float> of itself in real and k space.  Each also
     * knows what is needed to prevent aliasing or truncation of itself when drawn.
     * **Note** that when you use the SBProfile::draw() routines you will get an image of 
     * **surface brightness** values in each pixel, not the flux that fell into the pixel.  To get
     * flux, you must multiply the image by (dx*dx).
     * drawK() routines are normalized such that I(0,0) is the total flux.
     * Currently we have the following possible implementations of SBProfile:
     * Basic shapes: SBBox, SBGaussian, SBExponential, SBAiry, SBSersic
     * SBLaguerre: Gauss-Laguerre expansion
     * SBDistort: affine transformation of another SBProfile
     * SBRotate: rotated version of another SBProfile
     * SBAdd: sum of SBProfiles
     * SBConvolve: convolution of other SBProfiles
     * SBInterpolatedImage: surface brightness profiles defined by an image and interpolant.
     * SBDeconvolve: deconvolve one SBProfile with another
     *
     * This isn't an abstract base class.  An SBProfile is a concrete object
     * which internally has a pointer to the implementation details (which _is_ an abstract
     * base class).  Furthermore, all SBProfiles are immutable objects.  Any changes
     * are made through modifiers that return a new object.  (e.g. setFlux,
     * shear, shift, etc.)  This means that we can safely make SBProfiles use shallow
     * copies, since that will never be confusing, which in turn means that SBProfiles
     * can be safely returned by value, used in containers (e.g. list<SBProfile>), etc.
     *
     * The only constructor for SBProfile is the copy constructor.  All SBProfiles need
     * to be created as one of the derived types that have real constructors.
     *
     * Well, technically, there is also a default constructor to make it easier to use
     * containers of SBProfiles.  However, it is an error to use an SBProfile that
     * has been default constructed for any purpose. 
     *
     * The assignment operator does a shallow copy, replacing the current contents of
     * the SBProfile with that of the rhs profile.  
     *
     */

    class SBDistort;

    class SBProfile
    {
    public:

        /**
         * @brief Default constructor for convenience only.  Do not use!
         *
         * This constructor is only provided so you can do things like:
         * @code
         * std::list<SBProfile> prof_list;
         * prof_list.push_back(psf);
         * prof_list.push_back(gal);
         * prof_list.push_back(pix);
         * @endcode
         * The default constructor for std::list strangely requires a default
         * constructor for the argument type, even though it isn't ever really used.
         */
        SBProfile() {}

        /// Only legitimate public constructor is a copy constructor.
        SBProfile(const SBProfile& rhs) : _pimpl(rhs._pimpl) {}

        /// operator= replaces the current contents with those of the rhs.
        SBProfile& operator=(const SBProfile& rhs) 
        { _pimpl = rhs._pimpl; return *this; }

        /// Destructor isn't virtual, since derived classes don't have anything to cleanup.
        ~SBProfile() 
        {
            // Not strictly necessary, but it sets the ptr to 0, so if somehow someone
            // manages to use an SBProfile after it was deleted, the assert(_pimpl.get())
            // will trigger an exception.
            _pimpl.reset();
        }

        /** 
         * @brief Return value of SBProfile at a chosen 2D position in real space.
         *
         * Assume all are real-valued.  xValue() may not be implemented for derived classes 
         * (SBConvolve) that require an FFT to determine real-space values.  In this case, an 
         * SBError will be thrown.
         *
         * @param[in] p 2D position in real space.
         */
        double xValue(const Position<double>& p) const
        { 
            assert(_pimpl.get());
            return _pimpl->xValue(p); 
        }

        /**
         * @brief Return value of SBProfile at a chosen 2D position in k space.
         *
         * @param[in] k 2D position in k space.
         */
        std::complex<double> kValue(const Position<double>& k) const
        { 
            assert(_pimpl.get());
            return _pimpl->kValue(k); 
        }

        //@{
        /**
         *  @brief Define the range over which the profile is not trivially zero.
         *
         *  These values are used when a real-space convolution is requested to define
         *  the appropriate range of integration.
         *  The implementation here is +- infinity for both x and y.  
         *  Derived classes may override this if they a have different range.
         */
        void getXRange(double& xmin, double& xmax, std::vector<double>& splits) const 
        { 
            assert(_pimpl.get());
            _pimpl->getXRange(xmin,xmax,splits); 
        }

        void getYRange(double& ymin, double& ymax, std::vector<double>& splits) const 
        { 
            assert(_pimpl.get());
            _pimpl->getYRange(ymin,ymax,splits); 
        }

        void getYRange(double x, double& ymin, double& ymax, std::vector<double>& splits) const 
        { 
            assert(_pimpl.get());
            _pimpl->getYRange(x,ymin,ymax,splits); 
        }
        //@}

        /// @brief Value of k beyond which aliasing can be neglected.
        double maxK() const 
        { 
            assert(_pimpl.get());
            return _pimpl->maxK(); 
        }

        /// @brief Image pixel spacing that does not alias maxK.
        double nyquistDx() const { return M_PI / maxK(); }

        /// @brief Sampling in k space necessary to avoid folding too much of image in x space.
        double stepK() const 
        { 
            assert(_pimpl.get());
            return _pimpl->stepK(); 
        }

        /// @brief Characteristic that can affect efficiency of evaluation.
        bool isAxisymmetric() const 
        { 
            assert(_pimpl.get());
            return _pimpl->isAxisymmetric(); 
        }

        /**
         *  @brief The presence of hard edges help determine whether real space 
         *  convolution might be a better choice.
         */
        bool hasHardEdges() const
        {
            assert(_pimpl.get());
            return _pimpl->hasHardEdges();
        }

        /** 
         * @brief Characteristic that can affect efficiency of evaluation.
         *
         * SBProfile is "analytic" in the real domain if values can be determined immediately at 
         * any position through formula or a stored table (no DFT).
         */
        bool isAnalyticX() const 
        { 
            assert(_pimpl.get());
            return _pimpl->isAnalyticX(); 
        }

        /**
         * @brief Characteristic that can affect efficiency of evaluation.
         * 
         * SBProfile is "analytic" in the k domain if values can be determined immediately at any 
         * position through formula or a stored table (no DFT).
         */
        bool isAnalyticK() const 
        { 
            assert(_pimpl.get());
            return _pimpl->isAnalyticK(); 
        }

        /// @brief Returns (X, Y) centroid of SBProfile.
        Position<double> centroid() const 
        { 
            assert(_pimpl.get());
            return _pimpl->centroid(); 
        }

        /// @brief Get the total flux of the SBProfile.
        double getFlux() const 
        { 
            assert(_pimpl.get());
            return _pimpl->getFlux(); 
        }

        // ****Methods implemented in base class****

        // Transformations (all are special cases of affine transformations via SBDistort):

        /**
         * @brief Multiple the flux by fluxRatio
         *
         * This returns a new SBProfile that represents a new Surface Brightness 
         * Profile with the new flux. 
         */
        SBDistort scaleFlux(double fluxRatio) const; 

        /**
         * @brief Set the flux to a new value
         *
         * This returns a new SBProfile that represents a new Surface Brightness 
         * Profile with the new flux. 
         */
        SBDistort setFlux(double flux) const; 

        /**
         * @brief Ellipse distortion transformation (affine without rotation).
         *
         * This returns a new SBProfile that represents a new Surface Brightness 
         * Profile with the requested transformation.
         */
        SBDistort distort(const Ellipse& e) const; 

        /** 
         * @brief Shear distortion transformation (affine without rotation or dilation).
         *
         * This returns a pointer to a new SBProfile that represents a new Surface Brightness 
         * Profile sheared by the given amount..
         */
        SBDistort shear(double e1, double e2) const;

        /** 
         * @brief Rotation distortion transformation.
         *
         * This returns a pointer to a new SBProfile that represents a new Surface Brightness 
         * Profile rotated by the given angle.
         */
        SBDistort rotate(const Angle& theta) const;

        /**
         * @brief Translation transformation.
         *
         * This returns a pointer to a new SBProfile that represents a new Surface Brightness 
         * Profile shifted by the given amount.
         */
        SBDistort shift(double dx, double dy) const;

        /**
         * @brief Shoot photons through this SBProfile.
         *
         * Returns an array of photon coordinates and fluxes that are drawn from the light
         * distribution of this SBProfile.  Absolute value of each photons' flux should be
         * approximately equal, but some photons can be negative as needed to represent negative
         * regions.  Note that the ray-shooting method is not intended to produce a randomized value
         * of the total object flux, so do not assume that there will be sqrt(N) error on the flux.
         * In fact most implementations will return a PhotonArray with exactly correct flux, with
         * only the *distribution* of flux on the sky that will definitely have sampling noise.
         *
         * The one definitive gaurantee is that, in the limit of large number of photons, the
         * surface brightness distribution of the photons will converge on the SB pattern defined by
         * the object.
         *
         * Objects with regions of negative flux will result in creation of photons with negative
         * flux.  Absolute value of negative photons' flux should be nearly equal to the standard
         * flux of positive photons.  Shot-noise fluctuations between the number of positive and
         * negative photons will produce noise in the total net flux carried by the output
         * [PhotonArray](@ref PhotonArray).
         *
         * The typical implementation will be to take the integral of the absolute value of flux,
         * and divide it nearly equally into N photons.  The photons are then drawn from the
         * distribution of the *absolute value* of flux.  If a photon is drawn from a region of
         * negative flux, then that photon's flux is negated.  Because of cancellation, this means
         * that each photon will carry more than `getFlux()/N` flux if there are negative-flux
         * regions in the object.  It also means that during convolution, addition, or
         * interpolation, positive- and negative-flux photons can be contributing to the same region
         * of the image.  Their cancellation means that the shot noise may be substantially higher
         * than you would expect if you had only positive-flux photons.
         *
         * The photon flux may also vary slightly as a means of speeding up photon-shooting, as an
         * alternative to rejection sampling.  See `OneDimensionalDeviate` documentation.
         *
         * It should be rare to use this method or any `PhotonArray` in user code - the method
         * `drawShoot()` will more typically put the results directly into an image.
         *
         * @param[in] N Total number of photons to produce.
         * @param[in] ud UniformDeviate that will be used to draw photons from distribution.
         * @returns PhotonArray containing all the photons' info.
         */
        PhotonArray shoot(int N, UniformDeviate& ud) const 
        { 
            assert(_pimpl.get());
            return _pimpl->shoot(N,ud); 
        }

        /**
         * @brief Return expectation value of flux in positive photons when shoot() is called
         *
         * Returns expectation value of flux returned in positive-valued photons when 
         * [shoot()](@ref shoot)
         * is called for this object.  Default implementation is to return getFlux(), if it is
         * positive, or 0 otherwise, which will be
         * the case when the SBProfile is constructed entirely from elements of the same sign.
         *
         * It should be generally true that `getPositiveFlux() - getNegativeFlux()` returns the same
         * thing as `getFlux()`.  Small difference may accrue from finite numerical accuracy in
         * cases involving lookup tables, etc.
         *
         * @returns Expected positive-photon flux.
         */
        double getPositiveFlux() const 
        { 
            assert(_pimpl.get());
            return _pimpl->getPositiveFlux(); 
        }

        /**
         * @brief Return expectation value of absolute value of flux in negative photons from 
         * shoot()
         *
         * Returns expectation value of (absolute value of) flux returned in negative-valued photons
         * when shoot() is called for this object.  
         * Default implementation is to return getFlux() if it is negative, 0 otherwise,
         * which will be the case when the SBProfile is constructed entirely from elements that
         * have the same sign.
         *
         * It should be generally true that `getPositiveFlux() - getNegativeFlux()` returns the
         * same thing as `getFlux()`.  Small difference may accrue from finite numerical accuracy 
         * in cases involving lookup tables, etc.
         *
         * @returns Expected absolute value of negative-photon flux.
         */
        double getNegativeFlux() const 
        { 
            assert(_pimpl.get());
            return _pimpl->getNegativeFlux(); 
        }

        // **** Drawing routines ****
        //@{
        /**
         * @brief Draw this SBProfile into Image by shooting photons.
         *
         * The input image must have defined boundaries and pixel scale.  The photons generated by
         * the shoot() method will be binned into the target Image.  See caveats in `shoot()`
         * docstring.  Input `Image` will be cleared before drawing in the photons.  Scale and
         * location of the `Image` pixels will not be altered.  Photons falling outside the `Image`
         * range will be ignored.
         *
         * It is important to remember that the `Image` produced by `drawShoot` represents the
         * `SBProfile` _as convolved with the square Image pixel._ So do not expect an exact match,
         * even in the limit of large photon number, between the outputs of `draw` and `drawShoot`.
         * You should convolve the `SBProfile` with an `SBBox(dx)` in order to match what will be
         * produced by `drawShoot` onto an image with pixel scale `dx`.
         *
         * @param[in] img Image to draw on.
         * @param[in] N Total number of photons to produce.
         * @param[in] ud UniformDeviate that will be used to draw photons from distribution.
         */
        template <typename T>
        void drawShoot(ImageView<T> img, double N, UniformDeviate& ud) const;
        template <typename T>
        void drawShoot(Image<T>& img, double N, UniformDeviate& ud) const 
        { drawShoot(img.view(), N, ud); }
        //@}

        /** 
         * @brief Draw an image of the SBProfile in real space.
         *
         * A square image will be
         * drawn which is big enough to avoid "folding."  If drawing is done using FFT,
         * it will be scaled up to a power of 2, or 3x2^n, whichever fits.
         * If input image has finite dimensions then these will be used, although in an FFT the 
         * image  may be calculated internally on a larger grid to avoid folding.
         * The default draw() routines decide internally whether image can be drawn directly
         * in real space or needs to be done via FFT from k space.
         * Note that if you give an input image, its origin may be redefined by the time it comes 
         * back.
         *
         * @param[in] dx    grid on which SBProfile is drawn has pitch `dx`; given `dx=0.` default, 
         *                  routine will choose `dx` to be at least fine enough for Nyquist sampling
         *                  at `maxK()`.  If you specify dx, image will be drawn with this `dx` and
         *                  you will receive an image with the aliased frequencies included.
         * @param[in] wmult specifying `wmult>1` will draw an image that is `wmult` times larger 
         *                  than the default choice, i.e. it will have finer sampling in k space 
         *                  and have less folding.
         * @returns image (as ImageViewF; if another type is preferred, then use the draw 
         *                  method that takes an image as argument)
         */
        ImageView<float> draw(double dx=0., int wmult=1) const;

        //@{
        /** 
         * @brief Draw the SBProfile in real space returning the summed flux.
         *
         * If the input image `img` is an Image (not ImageView) and has null dimension,
         * a square image will be drawn which is big enough to avoid "folding." 
         * If drawing is done using FFT, it will be scaled up to a power of 2, or 3x2^n, 
         * whichever fits.
         * If input image has finite dimensions then these will be used, although in an FFT the 
         * image may be calculated internally on a larger grid to avoid folding.
         * The default draw() routines decide internally whether image can be drawn directly
         * in real space or needs to be done via FFT from k space.
         * Note that if you give an input image, its origin may be redefined by the time it comes 
         * back.
         *
         * @param[in,out]   image (any of ImageF, ImageD, ImageS, ImageI)
         * @param[in] dx    grid on which SBProfile is drawn has pitch `dx`; given `dx=0.` default, 
         *                  routine will choose `dx` to be at least fine enough for Nyquist sampling
         *                  at `maxK()`.  If you specify dx, image will be drawn with this `dx` and
         *                  you will receive an image with the aliased frequencies included.
         * @param[in] wmult specifying `wmult>1` will draw an image that is `wmult` times larger 
         *                  than the default choice, i.e. it will have finer sampling in k space 
         *                  and have less folding.
         * @returns summed flux.
         */
        template <typename T>
        double draw(Image<T>& image, double dx=0., int wmult=1) const; 
        template <typename T>
        double draw(ImageView<T>& image, double dx=0., int wmult=1) const; 
        //@}

        //@{
        /** 
         * @brief Draw an image of the SBProfile in real space forcing the use of real methods 
         * where we have a formula for x values.
         *
         * If the input image is an Image and has null dimension, a square image will be
         * drawn which is big enough to avoid "folding." 
         * If input image has finite dimensions then these will be used, although in an FFT the 
         * image may be calculated internally on a larger grid to avoid folding.
         * Note that if you give an input image, its origin may be redefined by the time it comes 
         * back.
         *
         * @param[in,out]   image (any of ImageF, ImageD, ImageS, ImageI or views)
         * @param[in] dx    grid on which SBProfile is drawn has pitch `dx`; given `dx=0.` default, 
         *                  routine will choose `dx` to be at least fine enough for Nyquist sampling
         *                  at `maxK()`.  If you specify dx, image will be drawn with this `dx` and
         *                  you will receive an image with the aliased frequencies included.
         * @param[in] wmult specifying `wmult>1` will draw an image that is `wmult` times larger 
         *                  than the default choice, i.e. it will have finer sampling in k space 
         *                  and have less folding.
         * @returns summed flux.
         */
        template <typename T>
        double plainDraw(ImageView<T>& image, double dx=0., int wmult=1) const; 
        template <typename T>
        double plainDraw(Image<T>& image, double dx=0., int wmult=1) const; 
        //@}

        //@{
        /** 
         * @brief Draw an image of the SBProfile in real space forcing the use of Fourier transform
         * from k space.
         *
         * If the input image is an Image and has null dimension, a square image will be
         * drawn which is big enough to avoid "folding."  Drawing is done using FFT,
         * and the image will be scaled up to a power of 2, or 3x2^n, whicher fits.
         * If input image has finite dimensions then these will be used, although in an FFT the 
         * image may be calculated internally on a larger grid to avoid folding.
         * Note that if you give an input image, its origin may be redefined by the time it comes 
         * back.
         *
         * @param[in,out]   image (any of ImageF, ImageD, ImageS, ImageI or views)
         * @param[in] dx    grid on which SBProfile is drawn has pitch `dx`; given `dx=0.` default, 
         *                  routine will choose `dx` to be at least fine enough for Nyquist sampling
         *                  at `maxK()`.  If you specify dx, image will be drawn with this `dx` and
         *                  you will receive an image with the aliased frequencies included.
         * @param[in] wmult specifying `wmult>1` will draw an image that is `wmult` times larger 
         *                  than the default choice, i.e. it will have finer sampling in k space 
         *                  and have less folding.
         * @returns summed flux.
         */
        template <typename T>
        double fourierDraw(ImageView<T>& image, double dx=0., int wmult=1) const; 
        template <typename T>
        double fourierDraw(Image<T>& image, double dx=0., int wmult=1) const; 
        //@}

        //@{
        /** 
         * @brief Draw an image of the SBProfile in k space.
         *
         * For drawing in k space: routines are analagous to real space, except 2 images are 
         * needed since the SBProfile is complex.
         * If the input images are Image's and have null dimension, square 
         * images will be drawn which are big enough to avoid "folding."  If drawing is done using 
         * FFT, they will be scaled up to a power of 2, or 3x2^n, whicher fits.
         * If input image has finite dimensions then these will be used, although in an FFT the 
         * image may be calculated internally on a larger grid to avoid folding in real space.
         * Note that if you give an input image, its origin may be redefined by the time it comes 
         * back.
         *
         * @param[in,out]   re image of real argument of SBProfile in k space (any of ImageF,
         *                  ImageD, ImageS, ImageI or views). 
         * @param[in,out]   im image of imaginary argument of SBProfile in k space (any of ImageF,
         *                  ImageD, ImageS, ImageI or views).
         * @param[in] dk    grid on which SBProfile is drawn has pitch `dk`; given `dk=0.` default,
         *                  routine will choose `dk` necessary to avoid folding of image in real 
         *                  space.  If you specify `dk`, image will be drawn with this `dk` and
         *                  you will receive an image with folding artifacts included.
         * @param[in] wmult specifying `wmult>1` will expand the size drawn in k space.
         */
        template <typename T>
        void drawK(ImageView<T>& re, ImageView<T>& im, double dk=0., int wmult=1) const; 
        template <typename T>
        void drawK(Image<T>& re, Image<T>& im, double dk=0., int wmult=1) const; 
        //@}

        //@{
        /** 
         * @brief Draw an image of the SBProfile in k space forcing the use of k space methods 
         * where we have a formula for k values.
         *
         * For drawing in k space: routines are analagous to real space, except 2 images are 
         * needed since the SBProfile is complex.  If the input images are Image's and have
         * null dimension, square images will be drawn which are big enough to 
         * avoid "folding."
         * Note that if you give an input image, its origin may be redefined by the time it comes 
         * back.
         *
         * @param[in,out]   re image of real argument of SBProfile in k space (any of ImageF,
         *                  ImageD, ImageS, ImageI or views).
         * @param[in,out]   im image of imaginary argument of SBProfile in k space (any of ImageF,
         *                  ImageD, ImageS, ImageI or views).
         * @param[in] dk    grid on which SBProfile is drawn has pitch `dk`; given `dk=0.` default,
         *                  routine will choose `dk` necessary to avoid folding of image in real 
         *                  space.  If you specify `dk`, image will be drawn with this `dk` and
         *                  you will receive an image with folding artifacts included.
         * @param[in] wmult specifying `wmult>1` will expand the size drawn in k space.
         */
        template <typename T>
        void plainDrawK(ImageView<T>& re, ImageView<T>& im, double dk=0., int wmult=1) const; 
        template <typename T>
        void plainDrawK(Image<T>& re, Image<T>& im, double dk=0., int wmult=1) const; 
        //@}

        //@{
        /**
         * @brief Draw an image of the SBProfile in k space forcing the use of Fourier transform 
         * from real space.
         *
         * For drawing in k space: routines are analagous to real space, except 2 images are 
         * needed since the SBProfile is complex.
         * If the input images are Image's and have null dimension, square 
         * images will be drawn which are big enough to avoid "folding."  Drawing is done using FFT,
         * and the images will be scaled up to a power of 2, or 3x2^n, whicher fits.
         * If input image has finite dimensions then these will be used, although in an FFT the 
         * image may be calculated internally on a larger grid to avoid folding in real space.
         * Note that if you give an input image, its origin may be redefined by the time it comes 
         * back.
         *
         * @param[in,out]   re image of real argument of SBProfile in k space (any of ImageF,
         *                  ImageD, ImageS, ImageI or views).
         * @param[in,out]   im image of imaginary argument of SBProfile in k space (any of ImageF,
         *                  ImageD, ImageS, ImageI or views).
         * @param[in] dk    grid on which SBProfile is drawn has pitch `dk`; given `dk=0.` default,
         *                  routine will choose `dk` necessary to avoid folding of image in real 
         *                  space.  If you specify `dk`, image will be drawn with this `dk` and
         *                  you will receive an image with folding artifacts included.
         * @param[in] wmult specifying `wmult>1` will expand the size drawn in k space.
         */
        template <typename T>
        void fourierDrawK(ImageView<T>& re, ImageView<T>& im, double dk=0., int wmult=1) const; 
        template <typename T>
        void fourierDrawK(Image<T>& re, Image<T>& im, double dk=0., int wmult=1) const; 
        //@}

    protected:

    class SBProfileImpl
    {
    public:

        // Constructor doesn't do anything
        SBProfileImpl() {}

        // Virtual destructor
        virtual ~SBProfileImpl() {}

        // Pure virtual functions:
        virtual double xValue(const Position<double>& p) const =0;
        virtual std::complex<double> kValue(const Position<double>& k) const =0; 
        virtual double maxK() const =0; 
        virtual double stepK() const =0;
        virtual bool isAxisymmetric() const =0;
        virtual bool hasHardEdges() const =0;
        virtual bool isAnalyticX() const =0; 
        virtual bool isAnalyticK() const =0; 
        virtual Position<double> centroid() const = 0;
        virtual double getFlux() const =0; 
        virtual PhotonArray shoot(int N, UniformDeviate& ud) const=0;

        // Functions with default implementations:
        virtual void getXRange(double& xmin, double& xmax,
                               std::vector<double>& /*splits*/) const 
        { xmin = -integ::MOCK_INF; xmax = integ::MOCK_INF; }

        virtual void getYRange(double& ymin, double& ymax,
                               std::vector<double>& /*splits*/) const 
        { ymin = -integ::MOCK_INF; ymax = integ::MOCK_INF; }

        virtual void getYRange(double /*x*/, double& ymin, double& ymax,
                               std::vector<double>& splits) const 
        { getYRange(ymin,ymax,splits); }

        virtual double getPositiveFlux() const { return getFlux()>0. ? getFlux() : 0.; }

        virtual double getNegativeFlux() const { return getFlux()>0. ? 0. : -getFlux(); }

        // Utility for drawing into Image data structures.
        template <typename T>
        double fillXImage(ImageView<T>& image, double dx) const  // return flux integral
        { return doFillXImage(image, dx); }

        // Utility for drawing a k grid into FFT data structures 
        virtual void fillKGrid(KTable& kt) const;

        // Utility for drawing an x grid into FFT data structures 
        virtual void fillXGrid(XTable& xt) const;

        // Virtual functions cannot be templates, so to make fillXImage work like a virtual
        // function, we have it call these, which need to include all the types of Image
        // that we want to use.
        //
        // Then in the derived class, these functions should call a template version of 
        // fillXImage in that derived class that implements the functionality you want.
        virtual double doFillXImage(ImageView<float>& image, double dx) const
        { return doFillXImage2(image,dx); }
        virtual double doFillXImage(ImageView<double>& image, double dx) const
        { return doFillXImage2(image,dx); }

        // Here in the base class, we need yet another name for the version that actually
        // implements this as a template:
        template <typename T>
        double doFillXImage2(ImageView<T>& image, double dx) const;

    private:
        // Copy constructor and op= are undefined.
        SBProfileImpl(const SBProfileImpl& rhs);
        void operator=(const SBProfileImpl& rhs);
    };

        // Classes that need to be able to access _pimpl object of other SBProfiles
        // are made friends.
        friend class SBAdd;
        friend class SBDistort;
        friend class SBConvolve;
        friend class SBDeconvolve;

        // Regular constructor only available to derived classes
        SBProfile(SBProfileImpl* pimpl) : _pimpl(pimpl) {}

        boost::shared_ptr<SBProfileImpl> _pimpl;
    };

    /** 
     * @brief Sums SBProfiles. 
     */
    class SBAdd : public SBProfile 
    {
    public:

        /** 
         * @brief Constructor, 2 inputs.
         *
         * @param[in] s1 first SBProfile.
         * @param[in] s2 second SBProfile.
         */
        SBAdd(const SBProfile& s1, const SBProfile& s2) :
            SBProfile(new SBAddImpl(s1,s2)) {}

        /** 
         * @brief Constructor, list of inputs.
         *
         * @param[in] slist list of SBProfiles.
         */
        SBAdd(const std::list<SBProfile> slist) : 
            SBProfile(new SBAddImpl(slist)) {}

        /// @brief Copy constructor.
        SBAdd(const SBAdd& rhs) : SBProfile(rhs) {}

        /// @brief Destructor.
        ~SBAdd() {}

    protected:

    class SBAddImpl : public SBProfileImpl
    {
    public:
        SBAddImpl(const SBProfile& s1, const SBProfile& s2)
        { add(s1); add(s2); initialize(); }

        SBAddImpl(const std::list<SBProfile> slist)
        {
            for (ConstIter sptr = slist.begin(); sptr!=slist.end(); ++sptr)
                add(*sptr); 
            initialize();
        }

        ~SBAddImpl() {}

        void add(const SBProfile& rhs);

        double xValue(const Position<double>& p) const;
        std::complex<double> kValue(const Position<double>& k) const;

        double maxK() const { return _maxMaxK; }
        double stepK() const { return _minStepK; }

        void getXRange(double& xmin, double& xmax, std::vector<double>& splits) const 
        { 
            xmin = integ::MOCK_INF; xmax = -integ::MOCK_INF; 
            for (ConstIter pptr = _plist.begin(); pptr!=_plist.end(); ++pptr) {
                double xmin_1, xmax_1;
                pptr->getXRange(xmin_1,xmax_1,splits);
                if (xmin_1 < xmin) xmin = xmin_1;
                if (xmax_1 > xmax) xmax = xmax_1;
            }
        }

        void getYRange(double& ymin, double& ymax, std::vector<double>& splits) const 
        {
            ymin = integ::MOCK_INF; ymax = -integ::MOCK_INF; 
            for (ConstIter pptr = _plist.begin(); pptr!=_plist.end(); ++pptr) {
                double ymin_1, ymax_1;
                pptr->getYRange(ymin_1,ymax_1,splits);
                if (ymin_1 < ymin) ymin = ymin_1;
                if (ymax_1 > ymax) ymax = ymax_1;
            }
        }

        void getYRange(double x, double& ymin, double& ymax, std::vector<double>& splits) const 
        {
            ymin = integ::MOCK_INF; ymax = -integ::MOCK_INF; 
            for (ConstIter pptr = _plist.begin(); pptr!=_plist.end(); ++pptr) {
                double ymin_1, ymax_1;
                pptr->getYRange(x,ymin_1,ymax_1,splits);
                if (ymin_1 < ymin) ymin = ymin_1;
                if (ymax_1 > ymax) ymax = ymax_1;
            }
        }

        bool isAxisymmetric() const { return _allAxisymmetric; }
        bool hasHardEdges() const { return _anyHardEdges; }
        bool isAnalyticX() const { return _allAnalyticX; }
        bool isAnalyticK() const { return _allAnalyticK; }

        Position<double> centroid() const 
        { return Position<double>(_sumfx / _sumflux, _sumfy / _sumflux); }

        double getFlux() const { return _sumflux; }

        /**
         * @brief Shoot photons through this SBAdd.
         *
         * SBAdd will divide the N photons among its summands with probabilities proportional to
         * their integrated (absolute) fluxes.  Note that the order of photons in output array will
         * not be random as different summands' outputs are simply concatenated.
         * @param[in] N Total number of photons to produce.
         * @param[in] ud UniformDeviate that will be used to draw photons from distribution.
         * @returns PhotonArray containing all the photons' info.
         */
        PhotonArray shoot(int N, UniformDeviate& ud) const;

        /**
         * @brief Give total positive flux of all summands
         *
         * Note that `getPositiveFlux()` return from SBAdd may not equal the integral of positive
         * regions of the image, because summands could have positive and negative regions
         * cancelling each other.  Rather it will be the sum of the `getPositiveFlux()` of all the
         * images.
         * @returns Total positive flux of all summands
         */
        double getPositiveFlux() const;

        /** @brief Give absolute value of total negative flux of all summands
         *
         * Note that `getNegativeFlux()` return from SBAdd may not equal the integral of negative
         * regions of the image, because summands could have positive and negative regions
         * cancelling each other. Rather it will be the sum of the `getNegativeFlux()` of all the
         * images.
         * @returns Absolute value of total negative flux of all summands
         */
        double getNegativeFlux() const;

        // Overrides for better efficiency
        void fillKGrid(KTable& kt) const;
        void fillXGrid(XTable& xt) const;

        typedef std::list<SBProfile>::iterator Iter;
        typedef std::list<SBProfile>::const_iterator ConstIter;

    private:
        /// @brief The plist content is a pointer to a fresh copy of the summands.
        std::list<SBProfile> _plist; 
        double _sumflux; ///< Keeps track of the cumulated flux of all summands.
        double _sumfx; ///< Keeps track of the cumulated `fx` of all summands.
        double _sumfy; ///< Keeps track of the cumulated `fy` of all summands.
        double _maxMaxK; ///< Keeps track of the cumulated `maxK()` of all summands.
        double _minStepK; ///< Keeps track of the cumulated `minStepK()` of all summands.
        double _minMinX; ///< Keeps track of the cumulated `minX()` of all summands.
        double _maxMaxX; ///< Keeps track of the cumulated `maxX()` of all summands.
        double _minMinY; ///< Keeps track of the cumulated `minY()` of all summands.
        double _maxMaxY; ///< Keeps track of the cumulated `maxY()` of all summands.

        /// @brief Keeps track of the cumulated `isAxisymmetric()` properties of all summands.
        bool _allAxisymmetric;

        /// @brief Keeps track of whether any summands have hard edges.
        bool _anyHardEdges;

        /// @brief Keeps track of the cumulated `isAnalyticX()` property of all summands. 
        bool _allAnalyticX; 

        /// @brief Keeps track of the cumulated `isAnalyticK()` properties of all summands.
        bool _allAnalyticK; 

        void initialize();  ///< Sets all private book-keeping variables to starting state.

        // Copy constructor and op= are undefined.
        SBAddImpl(const SBAddImpl& rhs);
        void operator=(const SBAddImpl& rhs);
    };

    private:
        // op= is undefined
        void operator=(const SBAdd& rhs);
    };

    /**
     * @brief An affine transformation of another SBProfile.
     *
     * Origin of original shape will now appear at `_cen`.
     * Flux is NOT conserved in transformation - surface brightness is preserved.
     * We keep track of all distortions in a 2x2 matrix `M = [(A B), (C D)]` = [row1, row2] 
     * plus a 2-element Positon object `cen` for the shift, and a flux scaling,
     * in addition to the scaling implicit in the matrix M = abs(det(M)).
     */
    class SBDistort : public SBProfile 
    {
    public:
        /** 
         * @brief General constructor.
         *
         * @param[in] sbin SBProfile being distorted
         * @param[in] mA A element of 2x2 distortion matrix `M = [(A B), (C D)]` = [row1, row2]
         * @param[in] mB B element of 2x2 distortion matrix `M = [(A B), (C D)]` = [row1, row2]
         * @param[in] mC C element of 2x2 distortion matrix `M = [(A B), (C D)]` = [row1, row2]
         * @param[in] mD D element of 2x2 distortion matrix `M = [(A B), (C D)]` = [row1, row2]
         * @param[in] cen 2-element (x, y) Position for the translational shift.
         * @param[in] fluxScaling Amount by which the flux should be multiplied.
         */
        SBDistort(const SBProfile& sbin,
                  double mA, double mB, double mC, double mD, 
                  const Position<double>& cen=Position<double>(0.,0.), double fluxScaling=1.) :
            SBProfile(new SBDistortImpl(sbin,mA,mB,mC,mD,cen,fluxScaling)) {}

        /** 
         * @brief Construct from an input Ellipse 
         *
         * @param[in] sbin SBProfile being distorted.
         * @param[in] e  Ellipse.
         */
        SBDistort(const SBProfile& sbin, const Ellipse& e=Ellipse(), double fluxScaling=1.) : 
            SBProfile(new SBDistortImpl(sbin,e,fluxScaling)) {}

        /// @brief Copy constructor
        SBDistort(const SBDistort& rhs) : SBProfile(rhs) {}

        /// @brief Destructor
        ~SBDistort() {}

    protected:

    class SBDistortImpl : public SBProfileImpl
    {
    public:

        SBDistortImpl(const SBProfile& sbin, double mA, double mB, double mC, double mD,
                      const Position<double>& cen, double fluxScaling);

        SBDistortImpl(const SBProfile& sbin, const Ellipse& e, double fluxScaling);

        ~SBDistortImpl() {}

        double xValue(const Position<double>& p) const 
        { return _adaptee.xValue(inv(p-_cen)) * _fluxScaling; }

        std::complex<double> kValue(const Position<double>& k) const;

        bool isAxisymmetric() const { return _stillIsAxisymmetric; }
        bool hasHardEdges() const { return _adaptee.hasHardEdges(); }
        bool isAnalyticX() const { return _adaptee.isAnalyticX(); }
        bool isAnalyticK() const { return _adaptee.isAnalyticK(); }

        double maxK() const { return _adaptee.maxK() / _minor; }
        double stepK() const { return _adaptee.stepK() / _major; }

        void getXRange(double& xmin, double& xmax, std::vector<double>& splits) const;

        void getYRange(double& ymin, double& ymax, std::vector<double>& splits) const;

        void getYRange(double x, double& ymin, double& ymax, std::vector<double>& splits) const;

        Position<double> centroid() const { return _cen+fwd(_adaptee.centroid()); }

        double getFlux() const { return _adaptee.getFlux()*_absdet; }

        double getPositiveFlux() const 
        { return _adaptee.getPositiveFlux()*_absdet; }
        double getNegativeFlux() const 
        { return _adaptee.getNegativeFlux()*_absdet; }

        /**
         * @brief Shoot photons through this SBDistort.
         *
         * SBDistort will simply apply the affine distortion to coordinates of photons
         * generated by its adaptee, and rescale the flux by the determinant of the distortion
         * matrix.
         * @param[in] N Total number of photons to produce.
         * @param[in] ud UniformDeviate that will be used to draw photons from distribution.
         * @returns PhotonArray containing all the photons' info.
         */
        PhotonArray shoot(int N, UniformDeviate& ud) const;

        // Override for better efficiency:
        void fillKGrid(KTable& kt) const; 

    private:
        SBProfile _adaptee; ///< SBProfile being adapted/distorted

        double _mA; ///< A element of 2x2 distortion matrix `M = [(A B), (C D)]` = [row1, row2]
        double _mB; ///< B element of 2x2 distortion matrix `M = [(A B), (C D)]` = [row1, row2]
        double _mC; ///< C element of 2x2 distortion matrix `M = [(A B), (C D)]` = [row1, row2]
        double _mD; ///< D element of 2x2 distortion matrix `M = [(A B), (C D)]` = [row1, row2]
        Position<double> _cen;  ///< Centroid position.

        // Calculate and save these:
        double _absdet;  ///< Determinant (flux magnification) of `M` matrix * fluxScaling
        double _fluxScaling;  ///< Amount to multiply flux by.
        double _invdet;  ///< Inverse determinant of `M` matrix.
        double _major; ///< Major axis of ellipse produced from unit circle.
        double _minor; ///< Minor axis of ellipse produced from unit circle.
        bool _stillIsAxisymmetric; ///< Is output SBProfile shape still circular?
        double _xmin, _xmax, _ymin, _ymax; ///< Ranges propagated from adaptee
        double _coeff_b, _coeff_c, _coeff_c2; ///< Values used in getYRange(x,ymin,ymax);
        std::vector<double> _xsplits, _ysplits; ///< Good split points for the intetegrals

        void initialize();

        /** 
         * @brief Forward coordinate transform with `M` matrix.
         *
         * @param[in] p input position.
         * @returns transformed position.
         */
        Position<double> fwd(const Position<double>& p) const 
        { return _fwd(_mA,_mB,_mC,_mD,p.x,p.y,_invdet); }

        /// @brief Forward coordinate transform with transpose of `M` matrix.
        Position<double> fwdT(const Position<double>& p) const 
        { return _fwd(_mA,_mC,_mB,_mD,p.x,p.y,_invdet); }

        /// @brief Inverse coordinate transform with `M` matrix.
        Position<double> inv(const Position<double>& p) const 
        { return _inv(_mA,_mB,_mC,_mD,p.x,p.y,_invdet); }

        /// @brief Returns the the k value (no phase).
        std::complex<double> kValueNoPhase(const Position<double>& k) const;

        std::complex<double> (*_kValue)(
            const SBProfile& adaptee, const Position<double>& fwdTk, double absdet,
            const Position<double>& k, const Position<double>& cen);
        std::complex<double> (*_kValueNoPhase)(
            const SBProfile& adaptee, const Position<double>& fwdTk, double absdet,
            const Position<double>& , const Position<double>& );

        Position<double> (*_fwd)(
            double mA, double mB, double mC, double mD, double x, double y, double );
        Position<double> (*_inv)(
            double mA, double mB, double mC, double mD, double x, double y, double invdet);

        // Copy constructor and op= are undefined.
        SBDistortImpl(const SBDistortImpl& rhs);
        void operator=(const SBDistortImpl& rhs);
    };

        static std::complex<double> _kValueNoPhaseNoDet(
            const SBProfile& adaptee, const Position<double>& fwdTk, double absdet,
            const Position<double>& , const Position<double>& );
        static std::complex<double> _kValueNoPhaseWithDet(
            const SBProfile& adaptee, const Position<double>& fwdTk, double absdet,
            const Position<double>& , const Position<double>& );
        static std::complex<double> _kValueWithPhase(
            const SBProfile& adaptee, const Position<double>& fwdTk, double absdet,
            const Position<double>& k, const Position<double>& cen);

        static Position<double> _fwd_normal(
            double mA, double mB, double mC, double mD, double x, double y, double )
        { return Position<double>(mA*x + mB*y, mC*x + mD*y); }
        static Position<double> _inv_normal(
            double mA, double mB, double mC, double mD, double x, double y, double invdet)
        { return Position<double>(invdet*(mD*x - mB*y), invdet*(-mC*x + mA*y)); }
        static Position<double> _ident(
            double , double , double , double , double x, double y, double )
        { return Position<double>(x,y); }

    private:
        // op= is undefined
        void operator=(const SBDistort& rhs);
    };

    // Defined in RealSpaceConvolve.cpp
    double RealSpaceConvolve(
        const SBProfile& p1, const SBProfile& p2, const Position<double>& pos, double flux);

    /**
     * @brief Convolve SBProfiles.
     *
     * Convolve one, two, three or more SBProfiles together.
     *
     * The profiles to be convolved may be provided either as the first 1, 2, or 3
     * parameters in the constructor, or as a std::list<SBProfile*>.
     *
     * The convolution will normally be done using discrete Fourier transforms of 
     * each of the component profiles, multiplying them together, and then transforming
     * back to real space.
     *
     * The stepK used for the k-space image will be (Sum 1/stepK()^2)^(-1/2)
     * where the sum is over all teh components being convolved.  Since the size of 
     * the convolved image scales roughly as the quadrature sum of the components,
     * this should be close to Pi/Rmax where Rmax is the radius that encloses
     * all but (1-alias_threshold) of the flux in the final convolved image..
     *
     * The maxK used for the k-space image will be the minimum of the maxK() calculated for
     * each component.  Since the k-space images are multiplied, if one of them is 
     * essentially zero beyond some k value, then that will be true of the final image
     * as well.
     *
     * There is also an option to do the convolution as integrals in real space.
     * Each constructor has an optional boolean parmeter, real_space, that comes
     * immediately after the list of profiles to convolve.  Currently, the real-space
     * integration is only enabled for 2 profiles.  (Aside from the trivial implementaion
     * for 1 profile.)  If you try to use it for more than 2 profiles, an exception will
     * be thrown.  
     *
     * The real-space convolution is normally slower than the DFT convolution.
     * The exception is if both component profiles have hard edges.  e.g. a truncated
     * Moffat with a Box.  In that case, the maxK for each component is quite large
     * since the ringing dies off fairly slowly.  So it can be quicker to use 
     * real-space convolution instead.
     *
     * Finally, there is another optional parameter in the constructors which can set
     * an overall flux scale for the final image.  The nominal flux is normally just
     * the product of the fluxes of each of the component profiles.  However, if you
     * set f to something other than 1, then the final flux will be f times the 
     * product of the component fluxes.
     */
    class SBConvolve : public SBProfile 
    {
    public:
        /**
         * @brief Constructor, 2 inputs.
         *
         * @param[in] s1 first SBProfile.
         * @param[in] s2 second SBProfile.
         * @param[in] real_space  Do convolution in real space? (default `real_space = false`).
         */
        SBConvolve(const SBProfile& s1, const SBProfile& s2, bool real_space=false) :
            SBProfile(new SBConvolveImpl(s1,s2,real_space)) {}

        /**
         * @brief Constructor, 3 inputs.
         *
         * @param[in] s1 first SBProfile.
         * @param[in] s2 second SBProfile.
         * @param[in] s3 third SBProfile.
         * @param[in] real_space  Do convolution in real space? (default `real_space = false`).
         */
        SBConvolve(const SBProfile& s1, const SBProfile& s2, const SBProfile& s3,
                   bool real_space=false) :
            SBProfile(new SBConvolveImpl(s1,s2,s3,real_space)) {}

        /**
         * @brief Constructor, list of inputs.
         *
         * @param[in] slist Input: list of SBProfiles.
         * @param[in] real_space  Do convolution in real space? (default `real_space = false`).
         */
        SBConvolve(const std::list<SBProfile> slist, bool real_space=false) :
            SBProfile(new SBConvolveImpl(slist,real_space)) {}

        /// @brief Copy constructor.
        SBConvolve(const SBConvolve& rhs) : SBProfile(rhs) {}

        /// @brief Destructor.
        ~SBConvolve() {}

    protected:

    class SBConvolveImpl: public SBProfileImpl
    {
    public:

        SBConvolveImpl(const SBProfile& s1, const SBProfile& s2, bool real_space) : 
            _real_space(real_space)
        { add(s1);  add(s2); initialize(); }

        SBConvolveImpl(const SBProfile& s1, const SBProfile& s2, const SBProfile& s3,
                       bool real_space) :
            _real_space(real_space)
        { add(s1);  add(s2);  add(s3); initialize(); }

        SBConvolveImpl(const std::list<SBProfile> slist, bool real_space) :
            _real_space(real_space)
        {
            for (ConstIter sptr = slist.begin(); sptr!=slist.end(); ++sptr) 
                add(*sptr); 
            initialize(); 
        }

        ~SBConvolveImpl() {}

        void add(const SBProfile& rhs); 

        // Do the real-space convolution to calculate this.
        double xValue(const Position<double>& p) const;

        std::complex<double> kValue(const Position<double>& k) const;

        bool isAxisymmetric() const { return _isStillAxisymmetric; }
        bool hasHardEdges() const { return false; }
        bool isAnalyticX() const { return _real_space; }
        bool isAnalyticK() const { return !_real_space; }    // convolvees must all meet this
        double maxK() const { return _minMaxK; }
        double stepK() const { return _netStepK; }

        void getXRange(double& xmin, double& xmax, std::vector<double>& splits) const 
        { 
            // Getting the splits correct would require a bit of work.
            // So if we ever do real-space convolutions where one of the elements 
            // is (or includes) another convolution, we might want to rework this a 
            // bit.  But I don't think this is really every going to be used, so
            // I didn't try to get that right.  (Note: ignoring the splits won't be
            // wrong -- just not optimal.)
            std::vector<double> splits0;
            ConstIter pptr = _plist.begin();
            pptr->getXRange(xmin,xmax,splits0);
            for (++pptr; pptr!=_plist.end(); ++pptr) {
                double xmin_1, xmax_1;
                pptr->getXRange(xmin_1,xmax_1,splits0);
                xmin += xmin_1;
                xmax += xmax_1;
            }
        }

        void getYRange(double& ymin, double& ymax, std::vector<double>& splits) const 
        {
            std::vector<double> splits0;
            ConstIter pptr = _plist.begin();
            pptr->getYRange(ymin,ymax,splits0);
            for (++pptr; pptr!=_plist.end(); ++pptr) {
                double ymin_1, ymax_1;
                pptr->getYRange(ymin_1,ymax_1,splits0);
                ymin += ymin_1;
                ymax += ymax_1;
            }
        }

        void getYRange(double x, double& ymin, double& ymax, std::vector<double>& splits) const 
        {
            std::vector<double> splits0;
            ConstIter pptr = _plist.begin();
            pptr->getYRange(x,ymin,ymax,splits0);
            for (++pptr; pptr!=_plist.end(); ++pptr) {
                double ymin_1, ymax_1;
                pptr->getYRange(x,ymin_1,ymax_1,splits0);
                ymin += ymin_1;
                ymax += ymax_1;
            }
        }

        Position<double> centroid() const 
        { return Position<double>(_x0, _y0); }

        double getFlux() const { return _fluxProduct; }

        double getPositiveFlux() const;
        double getNegativeFlux() const;
        /**
         * @brief Shoot photons through this SBConvolve.
         *
         * SBConvolve will add the displacements of photons generated by each convolved component.
         * Their fluxes are multiplied (modulo factor of N).
         * @param[in] N Total number of photons to produce.
         * @param[in] ud UniformDeviate that will be used to draw photons from distribution.
         * @returns PhotonArray containing all the photons' info.
         */
        PhotonArray shoot(int N, UniformDeviate& ud) const;

        void fillKGrid(KTable& kt) const;

    private:
        typedef std::list<SBProfile>::iterator Iter;
        typedef std::list<SBProfile>::const_iterator ConstIter;

        std::list<SBProfile> _plist; ///< list of profiles to convolve
        double _x0; ///< Centroid position in x.
        double _y0; ///< Centroid position in y.
        bool _isStillAxisymmetric; ///< Is output SBProfile shape still circular?
        double _minMaxK; ///< Minimum maxK() of the convolved SBProfiles.
        double _netStepK; ///< Minimum stepK() of the convolved SBProfiles.
        double _sumMinX; ///< sum of minX() of the convolved SBProfiles.
        double _sumMaxX; ///< sum of maxX() of the convolved SBProfiles.
        double _sumMinY; ///< sum of minY() of the convolved SBProfiles.
        double _sumMaxY; ///< sum of maxY() of the convolved SBProfiles.
        double _fluxProduct; ///< Flux of the product.
        bool _real_space; ///< Whether to do convolution as an integral in real space.

        void initialize();

        // Copy constructor and op= are undefined.
        SBConvolveImpl(const SBConvolveImpl& rhs);
        void operator=(const SBConvolveImpl& rhs);
    };

    private:
        // op= is undefined
        void operator=(const SBConvolve& rhs);
    };

    /////////////////////////////////////////////////////////////////////////////////////
    // Below here are the concrete "atomic" SBProfile types
    /////////////////////////////////////////////////////////////////////////////////////

    /**
     * @brief Gaussian Surface Brightness Profile
     *
     * The Gaussian Surface Brightness Profile is characterized by two properties, its `flux`
     * and the characteristic size `sigma` where the radial profile of the circular Gaussian
     * drops off as `exp[-r^2 / (2. * sigma^2)]`.
     * The maxK() and stepK() are for the SBGaussian are chosen to extend to 4 sigma in both 
     * real and k domains, or more if needed to reach the `alias_threshold` spec.
     */
    class SBGaussian : public SBProfile 
    {
    public:
        /** 
         * @brief Constructor.
         *
         * @param[in] flux   flux of the Surface Brightness Profile (default `flux = 1.`).
         * @param[in] sigma  characteristic size, surface brightness scales as 
         *                   `exp[-r^2 / (2. * sigma^2)]` (default `sigma = 1.`).
         */
        SBGaussian(double flux=1., double sigma=1.) :
            SBProfile(new SBGaussianImpl(flux,sigma)) {}

        /// @brief Copy constructor.
        SBGaussian(const SBGaussian& rhs) : SBProfile(rhs) {}

        /// @brief Destructor.
        ~SBGaussian() {}

        double getSigma() const { return static_cast<const SBGaussianImpl&>(*_pimpl).getSigma(); }

    protected:
    class SBGaussianImpl : public SBProfileImpl
    {
    public:
        SBGaussianImpl(double flux, double sigma);

        ~SBGaussianImpl() {}

        double xValue(const Position<double>& p) const;
        std::complex<double> kValue(const Position<double>& k) const;

        bool isAxisymmetric() const { return true; } 
        bool hasHardEdges() const { return false; }
        bool isAnalyticX() const { return true; }
        bool isAnalyticK() const { return true; }

        double maxK() const;
        double stepK() const;

        Position<double> centroid() const 
        { return Position<double>(0., 0.); }

        double getFlux() const { return _flux; }

        /**
         * @brief Shoot photons through this SBGaussian.
         *
         * SBGaussian shoots photons by analytic transformation of the unit disk.  Slightly more
         * than 2 uniform deviates are drawn per photon, with some analytic function calls (sqrt,
         * etc.)
         *
         * @param[in] N Total number of photons to produce.
         * @param[in] ud UniformDeviate that will be used to draw photons from distribution.
         * @returns PhotonArray containing all the photons' info.
         */
        PhotonArray shoot(int N, UniformDeviate& ud) const;

        double getSigma() const { return _sigma; }

    private:
        double _flux; ///< Flux of the Surface Brightness Profile.

        /// Characteristic size, surface brightness scales as `exp[-r^2 / (2. * sigma^2)]`.
        double _sigma;
        double _sigma_sq; ///< Calculated value: sigma*sigma
        double _ksq_min; ///< If ksq < _kq_min, then use faster taylor approximation for kvalue
        double _ksq_max; ///< If ksq > _kq_max, then use kvalue = 0
        double _norm; ///< flux / sigma^2 / 2pi

        // Copy constructor and op= are undefined.
        SBGaussianImpl(const SBGaussianImpl& rhs);
        void operator=(const SBGaussianImpl& rhs);
    };

    private:
        // op= is undefined
        void operator=(const SBGaussian& rhs);
    };

    /**
     * @brief Sersic Surface Brightness Profile.
     *
     * The Sersic Surface Brightness Profile is characterized by three properties: its Sersic 
     * index `n`, its `flux` and the half-light radius `re`.
     */
    class SBSersic : public SBProfile 
    {
    public:
        /**
         * @brief Constructor.
         *
         * @param[in] n     Sersic index.
         * @param[in] flux  flux (default `flux = 1.`).
         * @param[in] re    half-light radius (default `re = 1.`).
         */
        SBSersic(double n, double flux=1., double re=1.) : 
            SBProfile(new SBSersicImpl(n,flux,re)) {}

        /// @brief Copy constructor.
        SBSersic(const SBSersic& rhs) : SBProfile(rhs) {}

        /// @brief Destructor.
        ~SBSersic() {}

        double getN() const { return static_cast<const SBSersicImpl&>(*_pimpl).getN(); }

        double getHalfLightRadius() const 
        { return static_cast<const SBSersicImpl&>(*_pimpl).getHalfLightRadius(); }

    protected:
        class SersicInfo;

    class SBSersicImpl : public SBProfileImpl
    {
    public:
        SBSersicImpl(double n, double flux, double re);

        ~SBSersicImpl() {}

        double xValue(const Position<double>& p) const;
        std::complex<double> kValue(const Position<double>& k) const;

        double maxK() const;
        double stepK() const;

        void getXRange(double& xmin, double& xmax, std::vector<double>& splits) const 
        { xmin = -integ::MOCK_INF; xmax = integ::MOCK_INF; splits.push_back(0.); }

        void getYRange(double& ymin, double& ymax, std::vector<double>& splits) const 
        { ymin = -integ::MOCK_INF; ymax = integ::MOCK_INF; splits.push_back(0.); }

        void getYRange(double x, double& ymin, double& ymax, std::vector<double>& splits) const 
        {
            ymin = -integ::MOCK_INF; ymax = integ::MOCK_INF; 
            if (std::abs(x/_re) < 1.e-2) splits.push_back(0.); 
        }

        bool isAxisymmetric() const { return true; }
        bool hasHardEdges() const { return false; }
        bool isAnalyticX() const { return true; }
        bool isAnalyticK() const { return true; }  // 1d lookup table

        Position<double> centroid() const 
        { return Position<double>(0., 0.); }

        double getFlux() const { return _flux; }

        /// @brief Sersic photon shooting done by rescaling photons from appropriate `SersicInfo`
        PhotonArray shoot(int N, UniformDeviate& ud) const;

        double getN() const { return _n; }
        double getHalfLightRadius() const { return _re; }

    private:
        double _n; ///< Sersic index.
        double _flux; ///< Flux.
        double _re;   ///< Half-light radius.
        double _re_sq; ///< Calculated value: _re*_re
        double _norm; ///< Calculated value: _flux/_re_sq
        double _ksq_max; ///< The ksq_max value from info rescaled with this re value.

        const SersicInfo* _info; ///< Points to info structure for this n.

        // Copy constructor and op= are undefined.
        SBSersicImpl(const SBSersicImpl& rhs);
        void operator=(const SBSersicImpl& rhs);
    };

        /** 
         * @brief Subclass of `SBSersic` which provides the un-normalized radial function.
         *
         * Serves as interface to `OneDimensionalDeviate` used for sampling from this 
         * distribution.
         */
        class SersicRadialFunction: public FluxDensity 
        {
        public:
            /**
             * @brief Constructor
             *
             * @param[in] n  Sersic index
             * @param[in] b  Factor which makes radius argument enclose half the flux.
             */
            SersicRadialFunction(double n, double b): _invn(1./n), _b(b) {}
            /**
             * @brief The un-normalized Sersic function
             * @param[in] r radius, in units of half-light radius.
             * @returns Sersic function, normalized to unity at origin
             */
            double operator()(double r) const { return std::exp(-_b*std::pow(r,_invn)); } 
        private:
            double _invn; ///> 1/n
            double _b;  /// radial normalization constant
        };

        /// @brief A private class that caches the needed parameters for each Sersic index `n`.
        class SersicInfo 
        {
        public:
            /** 
             * @brief Constructor
             * @param[in] n Sersic index
             */
            SersicInfo(double n); 

            /// @brief Destructor: deletes photon-shooting classes if necessary
            ~SersicInfo() {}

            /** 
             * @brief Returns the real space value of the Sersic function,
             * normalized to unit flux (see private attributes).
             * @param[in] xsq The *square* of the radius, in units of half-light radius.
             * Avoids taking sqrt in most user code.
             * @returns Value of Sersic function, normalized to unit flux.
             */
            double xValue(double xsq) const;

            /// @brief Looks up the k value for the SBProfile from a lookup table.
            double kValue(double ksq) const;

            double maxK() const { return _maxK; }
            double stepK() const { return _stepK; }

            double getKsqMax() const { return _ksq_max; }

            /**
             * @brief Shoot photons through unit-size, unnormalized profile
             * Sersic profiles are sampled with a numerical method, using class
             * `OneDimensionalDeviate`.
             *
             * @param[in] N Total number of photons to produce.
             * @param[in] ud UniformDeviate that will be used to draw photons from distribution.
             * @returns PhotonArray containing all the photons' info.
             */
            PhotonArray shoot(int N, UniformDeviate& ud) const;

        private:
            SersicInfo(const SersicInfo& rhs); ///< Hides the copy constructor.
            void operator=(const SersicInfo& rhs); ///<Hide assignment operator.

            double _n; ///< Sersic index.

            /** 
             * @brief Scaling in Sersic profile `exp(-b*pow(xsq,inv2n))`,
             * calculated from Sersic index `n` and half-light radius `re`.
             */
            double _b; 

            double _inv2n;   ///< `1 / (2 * n)`
            double _maxK;    ///< Value of k beyond which aliasing can be neglected.
            double _stepK;   ///< Sampling in k space necessary to avoid folding 

            double _norm; ///< Amplitude scaling in Sersic profile `exp(-b*pow(xsq,inv2n))`.
            double _kderiv2; ///< Quadratic dependence near k=0.
            double _kderiv4; ///< Quartic dependence near k=0.
            Table<double,double> _ft;  ///< Lookup table for Fourier transform of Moffat.
            double _ksq_min; ///< Minimum ksq to use lookup table.
            double _ksq_max; ///< Maximum ksq to use lookup table.

            /// Function class used for photon shooting
            boost::shared_ptr<SersicRadialFunction> _radial;  

            /// Class that does numerical photon shooting
            boost::shared_ptr<OneDimensionalDeviate> _sampler;   

            double findMaxR(double missing_flux_fraction, double gamma2n);
        };

        /** 
         * @brief A map to hold one copy of the SersicInfo for each `n` ever used during the 
         * program run.  Make one static copy of this map.  
         * *Be careful of this when multithreading:*
         * Should build one `SBSersic` with each `n` value before dispatching multiple threads.
         */
        class InfoBarn : public std::map<double, boost::shared_ptr<SersicInfo> > 
        {
        public:

            /**
             * @brief Get the SersicInfo table for a specified `n`.
             *
             * @param[in] n Sersic index for which the information table is required.
             */
            const SersicInfo* get(double n) 
            {
                /** 
                 * @brief The currently hardwired max number of Sersic `n` info tables that can be 
                 * stored.  Should be plenty.
                 */
                const int MAX_SERSIC_TABLES = 100; 

                MapIter it = _map.find(n);
                if (it == _map.end()) {
                    boost::shared_ptr<SersicInfo> info(new SersicInfo(n));
                    _map[n] = info;
                    if (int(_map.size()) > MAX_SERSIC_TABLES)
                        throw SBError("Storing Sersic info for too many n values");
                    return info.get();
                } else {
                    return it->second.get();
                }
            }

        private:
            typedef std::map<double, boost::shared_ptr<SersicInfo> >::iterator MapIter;
            std::map<double, boost::shared_ptr<SersicInfo> > _map;
        };

        /// One static map of all `SersicInfo` structures for whole program.
        static InfoBarn nmap; 

    private:
        // op= is undefined
        void operator=(const SBSersic& rhs);
    };

    /** 
     * @brief Exponential Surface Brightness Profile.  
     *
     * This is a special case of the Sersic profile, but is given a separate class since the 
     * Fourier transform has closed form and can be generated without lookup tables.
     */
    class SBExponential : public SBProfile 
    {
    public:
        /** 
         * @brief Constructor - note that `r0` is scale length, NOT half-light radius `re` as in 
         * SBSersic.
         *
         * @param[in] flux  flux (default `flux = 1.`).
         * @param[in] r0    scale length for the profile that scales as `exp[-(r / r0)]`, NOT the 
         *                  half-light radius `re` as in SBSersic (default `r0 = 1.`).
         */
        SBExponential(double flux=1., double r0=1.) :
            SBProfile(new SBExponentialImpl(flux,r0)) {}

        /// @brief Copy constructor.
        SBExponential(const SBExponential& rhs) : SBProfile(rhs) {}

        /// @brief Destructor.
        ~SBExponential() {}

        double getScaleRadius() const 
        { return static_cast<const SBExponentialImpl&>(*_pimpl).getScaleRadius(); }

    protected:
    class SBExponentialImpl : public SBProfileImpl
    {
    public:

        SBExponentialImpl(double flux, double r0);

        ~SBExponentialImpl() {}

        double xValue(const Position<double>& p) const;
        std::complex<double> kValue(const Position<double>& k) const;

        void getXRange(double& xmin, double& xmax, std::vector<double>& splits) const 
        { xmin = -integ::MOCK_INF; xmax = integ::MOCK_INF; splits.push_back(0.); }

        void getYRange(double& ymin, double& ymax, std::vector<double>& splits) const 
        { ymin = -integ::MOCK_INF; ymax = integ::MOCK_INF; splits.push_back(0.); }

        void getYRange(double x, double& ymin, double& ymax, std::vector<double>& splits) const 
        { 
            ymin = -integ::MOCK_INF; ymax = integ::MOCK_INF; 
            if (std::abs(x/_r0) < 1.e-2) splits.push_back(0.); 
        }

        bool isAxisymmetric() const { return true; } 
        bool hasHardEdges() const { return false; }
        bool isAnalyticX() const { return true; }
        bool isAnalyticK() const { return true; }

        double maxK() const;
        double stepK() const;

        Position<double> centroid() const 
        { return Position<double>(0., 0.); }

        double getFlux() const { return _flux; }
        double getScaleRadius() const { return _r0; }

        PhotonArray shoot(int N, UniformDeviate& ud) const;

    private:
        double _flux; ///< Flux.
        double _r0;   ///< Characteristic size of profile `exp[-(r / r0)]`.
        double _r0_sq; ///< Calculated value: r0*r0
        double _ksq_min; ///< If ksq < _kq_min, then use faster taylor approximation for kvalue
        double _ksq_max; ///< If ksq > _kq_max, then use kvalue = 0
        double _norm; ///< flux / r0^2 / 2pi

        // Copy constructor and op= are undefined.
        SBExponentialImpl(const SBExponentialImpl& rhs);
        void operator=(const SBExponentialImpl& rhs);
    };

    private:
        // op= is undefined
        void operator=(const SBExponential& rhs);
    };

    /** 
     * @brief Surface Brightness Profile for the Airy disk (perfect diffraction-limited PSF for a 
     * circular aperture), with central obscuration.
     *
     * maxK() is set at the hard limit for Airy disks, stepK() makes transforms go to at least 
     * 5 lam/D or EE>(1-alias_threshold).  Schroeder (10.1.18) gives limit of EE at large radius.
     * This stepK could probably be relaxed, it makes overly accurate FFTs.
     * Note x & y are in units of lambda/D here.  Integral over area will give unity in this 
     * normalization.
     */
    class SBAiry : public SBProfile 
    {
    public:
        /**
         * @brief Constructor.
         *
         * @param[in] D            `D` = (telescope diam) / (lambda * focal length) if arg is focal 
         *                         plane position, else `D` = (telescope diam) / lambda if arg is 
         *                         in radians of field angle (default `D = 1.`).
         * @param[in] obscuration  linear dimension of central obscuration as fraction of pupil
         *                         dimension (default `obscuration = 0.`).
         * @param[in] flux         flux (default `flux = 1.`).
         */
<<<<<<< HEAD
        SBAiry(double D=1., double obs=0., double flux=1.) :
            SBProfile(new SBAiryImpl(D,obs,flux)) {}
=======
        SBAiry(double D=1., double obscuration=0., double flux=1.);
>>>>>>> 9f0c757c

        /// @brief Copy constructor
        SBAiry(const SBAiry& rhs) : SBProfile(rhs) {}

        /// @brief Destructor.
        ~SBAiry() {}

    protected:

        /**
         * @brief Subclass is a scale-free version of the Airy radial function.
         *
         * Serves as interface to numerical photon-shooting class `OneDimensionalDeviate`.
         *
         * Input radius is in units of lambda/D.  Output normalized
         * to integrate to unity over input units.
         */
        class AiryRadialFunction: public FluxDensity 
        {
        public:
            /**
             * @brief Constructor
             * @param[in] obscuration Fractional linear size of central obscuration of pupil.
             */
            AiryRadialFunction(double obscuration): _obscuration(obscuration) {}

            /**
             * @brief Return the Airy function
             * @param[in] radius Radius in units of (lambda / D)
             * @returns Airy function, normalized to integrate to unity.
             */
            double operator()(double radius) const;

            void setObscuration(double obscuration) { _obscuration=obscuration; }
        private:
            double _obscuration; ///> Central obstruction size
        };

    class SBAiryImpl : public SBProfileImpl 
    {
    public:
        SBAiryImpl(double D, double obs, double flux);

        ~SBAiryImpl() { flushSampler(); }

        double xValue(const Position<double>& p) const;
        std::complex<double> kValue(const Position<double>& k) const;

        bool isAxisymmetric() const { return true; } 
        bool hasHardEdges() const { return false; }
        bool isAnalyticX() const { return true; }
        bool isAnalyticK() const { return true; }

        double maxK() const;
        double stepK() const;

        Position<double> centroid() const 
        { return Position<double>(0., 0.); }

        double getFlux() const { return _flux; }

        /**
         * @brief Airy photon-shooting is done numerically with `OneDimensionalDeviate` class.
         *
         * @param[in] N Total number of photons to produce.
         * @param[in] ud UniformDeviate that will be used to draw photons from distribution.
         * @returns PhotonArray containing all the photons' info.
         */
        PhotonArray shoot(int N, UniformDeviate& ud) const;

    private:
        /** 
         * `_D` = (telescope diam) / (lambda * focal length) if arg is focal plane position, 
         *  else `_D` = (telescope diam) / lambda if arg is in radians of field angle.
         */
        double _D; 

        double _obscuration; ///< Radius ratio of central obscuration.
        double _flux; ///< Flux.
        double _norm; ///< Calculated value: flux*D*D

        ///< Class that can sample radial distribution
        mutable boost::shared_ptr<OneDimensionalDeviate> _sampler; 

        AiryRadialFunction _radial;  ///< Class that embodies the radial Airy function.

        /// Circle chord length at `h < r`.
        double chord(const double r, const double h) const; 

        /// @brief Area inside intersection of 2 circles radii `r` & `s`, seperated by `t`.
        double circle_intersection(double r, double s, double t) const; 

        /// @brief Area of two intersecting identical annuli.
        double annuli_intersect(double r1, double r2, double t) const; 

        /** 
         * @brief Beam pattern of annular aperture, in k space, which is just the autocorrelation 
         * of two annuli.  Normalized to unity at `k=0` for now.
         */
        double annuli_autocorrelation(const double k) const; 

        void checkSampler() const; ///< Check if `OneDimensionalDeviate` is configured.
        void flushSampler() const; ///< Discard the photon-shooting sampler class.

        // Copy constructor and op= are undefined.
        SBAiryImpl(const SBAiryImpl& rhs);
        void operator=(const SBAiryImpl& rhs);
    };

    private:
        // op= is undefined
        void operator=(const SBAiry& rhs);
    };

    /** 
     * @brief Surface Brightness Profile for the Boxcar function.
     *
     * Convolution with a Boxcar function of dimensions `xw` x `yw` and sampling at pixel centres
     * is equivalent to pixelation (i.e. Surface Brightness integration) across rectangular pixels
     * of the same dimensions.  This class is therefore useful for pixelating SBProfiles.
     */ 
    class SBBox : public SBProfile 
    {
    public:
        /** 
         * @brief Constructor.
         *
         * @param[in] xw    width of Boxcar function along x (default `xw = 1.`).
         * @param[in] yw    width of Boxcar function along y (default `yw = 0.`).
         * @param[in] flux  flux (default `flux = 1.`).
         */
        SBBox(double xw=1., double yw=0., double flux=1.) :
            SBProfile(new SBBoxImpl(xw,yw,flux)) {}

        /// @brief Copy constructor.
        SBBox(const SBBox& rhs) : SBProfile(rhs) {}

        /// @brief Destructor.
        ~SBBox() {}

    protected:
    class SBBoxImpl : public SBProfileImpl 
    {
    public:
        SBBoxImpl(double xw, double yw, double flux) :
            _xw(xw), _yw(yw), _flux(flux)
        {
            if (_yw==0.) _yw=_xw; 
            _norm = _flux / (_xw * _yw);
        }

        ~SBBoxImpl() {}

        double xValue(const Position<double>& p) const;
        std::complex<double> kValue(const Position<double>& k) const;

        bool isAxisymmetric() const { return false; } 
        bool hasHardEdges() const { return true; }
        bool isAnalyticX() const { return true; }
        bool isAnalyticK() const { return true; }

        double maxK() const;
        double stepK() const;

        void getXRange(double& xmin, double& xmax, std::vector<double>& ) const 
        { xmin = -0.5*_xw;  xmax = 0.5*_xw; }

        void getYRange(double& ymin, double& ymax, std::vector<double>& ) const 
        { ymin = -0.5*_yw;  ymax = 0.5*_yw; }

        Position<double> centroid() const 
        { return Position<double>(0., 0.); }

        double getFlux() const { return _flux; }

        /// @brief Boxcar is trivially sampled by drawing 2 uniform deviates.
        PhotonArray shoot(int N, UniformDeviate& ud) const;

        // Override for better efficiency:
        void fillKGrid(KTable& kt) const;
        // Override to put in fractional edge values:
        void fillXGrid(XTable& xt) const;

        template <typename T>
        double fillXImage(ImageView<T>& I, double dx) const;

        double doFillXImage(ImageView<float>& I, double dx) const
        { return fillXImage(I,dx); }
        double doFillXImage(ImageView<double>& I, double dx) const
        { return fillXImage(I,dx); }
        double doFillXImage(ImageView<short>& I, double dx) const
        { return fillXImage(I,dx); }
        double doFillXImage(ImageView<int>& I, double dx) const
        { return fillXImage(I,dx); }

    private:
        double _xw;   ///< Boxcar function is `xw` x `yw` across.
        double _yw;   ///< Boxcar function is `xw` x `yw` across.
        double _flux; ///< Flux.
        double _norm; ///< Calculated value: flux / (xw*yw)

        // Sinc function used to describe Boxcar in k space. 
        double sinc(const double u) const; 

        // Copy constructor and op= are undefined.
        SBBoxImpl(const SBBoxImpl& rhs);
        void operator=(const SBBoxImpl& rhs);
    };

    private:
        // op= is undefined
        void operator=(const SBBox& rhs);
    };

    /// @brief Class for describing Gauss-Laguerre polynomial Surface Brightness Profiles.
    class SBLaguerre : public SBProfile 
    {
    public:
        /** 
         * @brief Constructor.
         *
         * @param[in] bvec   `bvec[n,n]` contains flux information for the `(n, n)` basis function.
         * @param[in] sigma  scale size of Gauss-Laguerre basis set (default `sigma = 1.`).
         */
        SBLaguerre(LVector bvec=LVector(), double sigma=1.) : 
            SBProfile(new SBLaguerreImpl(bvec,sigma)) {}

        /// @brief Copy Constructor. 
        SBLaguerre(const SBLaguerre& rhs) : SBProfile(rhs) {}

        /// @brief Destructor. 
        ~SBLaguerre() {}

    protected:
    class SBLaguerreImpl : public SBProfileImpl 
    {
    public:
        SBLaguerreImpl(const LVector& bvec, double sigma) : 
            _bvec(bvec.duplicate()), _sigma(sigma) {}

        ~SBLaguerreImpl() {}

        double xValue(const Position<double>& p) const;
        std::complex<double> kValue(const Position<double>& k) const;

        double maxK() const;
        double stepK() const;

        bool isAxisymmetric() const { return false; }
        bool hasHardEdges() const { return false; }
        bool isAnalyticX() const { return true; }
        bool isAnalyticK() const { return true; }

        Position<double> centroid() const 
        { throw SBError("SBLaguerre::centroid calculations not yet implemented"); }

        double getFlux() const;

        /// @brief Photon-shooting is not implemented for SBLaguerre, will throw an exception.
        PhotonArray shoot(int N, UniformDeviate& ud) const 
        { throw SBError("SBLaguerre::shoot() is not implemented"); }

    private:
        /// `bvec[n,n]` contains flux information for the `(n, n)` basis function.
        LVector _bvec;  

        double _sigma;  ///< Scale size of Gauss-Laguerre basis set.

        // Copy constructor and op= are undefined.
        SBLaguerreImpl(const SBLaguerreImpl& rhs);
        void operator=(const SBLaguerreImpl& rhs);
    };

    private:
        // op= is undefined
        void operator=(const SBLaguerre& rhs);
    };

    /**
     * @brief Surface Brightness for the Moffat Profile (an approximate description of ground-based
     * PSFs).
     */
    class SBMoffat : public SBProfile 
    {
    public:
        enum  RadiusType
        {
            FWHM,
            HALF_LIGHT_RADIUS,
            SCALE_RADIUS
        };

        /** @brief Constructor.
         *
         * @param[in] beta           Moffat beta parameter for profile `[1 + (r / rD)^2]^beta`.
         * @param[in] truncationFWHM outer truncation in units of FWHM (default `truncationFWHM = 
         * 0.`).  If truncationFWHM = 0, then no truncation is applied.
         * @param[in] flux           Flux (default `flux = 1.`).
         * @param[in] size           Size specification (default `size = 1.`).
         * @param[in] rType          Kind of size being specified (default `HALF_LIGHT_RADIUS`).
         */
        SBMoffat(double beta, double truncationFWHM=0., double flux=1., double size=1.,
                 RadiusType rType=HALF_LIGHT_RADIUS) :
            SBProfile(new SBMoffatImpl(beta,truncationFWHM,flux,size,rType)) {}


        /// @brief Copy constructor.
        SBMoffat(const SBMoffat& rhs) : SBProfile(rhs) {}

        /// @brief Destructor.
        ~SBMoffat() {}

        double getBeta() const 
        { return static_cast<const SBMoffatImpl&>(*_pimpl).getBeta(); }

    protected:
    class SBMoffatImpl : public SBProfileImpl 
    {
    public:
        SBMoffatImpl(double beta, double truncationFWHM, double flux, double size,
                     RadiusType rType);

        ~SBMoffatImpl() {}

        double xValue(const Position<double>& p) const;

        std::complex<double> kValue(const Position<double>& k) const; 

        bool isAxisymmetric() const { return true; } 
        bool hasHardEdges() const { return (1.-_fluxFactor) > sbp::maxk_threshold; }
        bool isAnalyticX() const { return true; }
        bool isAnalyticK() const { return true; }  // 1d lookup table

        double maxK() const;
        double stepK() const;

        void getXRange(double& xmin, double& xmax, std::vector<double>& ) const 
        { xmin = -_maxR; xmax = _maxR; }

        void getYRange(double& ymin, double& ymax, std::vector<double>& ) const 
        { ymin = -_maxR; ymax = _maxR; }

        void getYRange(double x, double& ymin, double& ymax, std::vector<double>& ) const 
        {
            ymax = sqrt(_maxR_sq - x*x);
            ymin = -ymax;
        }

        Position<double> centroid() const 
        { return Position<double>(0., 0.); }


        double getFlux() const { return _flux; }

        /**
         * @brief Moffat photon shooting is done by analytic inversion of cumulative flux 
         * distribution.
         *
         * Will require 2 uniform deviates per photon, plus analytic function (pow and sqrt)
         */
        PhotonArray shoot(int N, UniformDeviate& ud) const;

        double getBeta() const { return _beta; }

    private:
        double _beta; ///< Moffat beta parameter for profile `[1 + (r / rD)^2]^beta`.
        double _flux; ///< Flux.
        double _norm; ///< Normalization. (Including the flux)
        double _rD;   ///< Scale radius for profile `[1 + (r / rD)^2]^beta`.
        double _maxR; ///< Maximum `r`
        double _FWHM;  ///< Full Width at Half Maximum in units of `rD`.
        double _fluxFactor; ///< Integral of total flux in terms of 'rD' units.
        double _rD_sq; ///< Calculated value: rD*rD;
        double _maxR_sq; ///< Calculated value: maxR * maxR
        double _maxK; ///< Maximum k with kValue > 1.e-3

        Table<double,double> _ft;  ///< Lookup table for Fourier transform of Moffat.

        double (*pow_beta)(double x, double beta);

        /// Setup the FT Table.
        void setupFT();

        // Copy constructor and op= are undefined.
        SBMoffatImpl(const SBMoffatImpl& rhs);
        void operator=(const SBMoffatImpl& rhs);
    };

        static double pow_1(double x, double ) { return x; }
        static double pow_2(double x, double ) { return x*x; }
        static double pow_3(double x, double ) { return x*x*x; }
        static double pow_4(double x, double ) { return x*x*x*x; }
        static double pow_int(double x, double beta) { return std::pow(x,int(beta)); }
        static double pow_gen(double x, double beta) { return std::pow(x,beta); }

    private:
        // op= is undefined
        void operator=(const SBMoffat& rhs);
    };

    /// @brief This class is for backwards compatibility; prefer rotate() method.
    class SBRotate : public SBDistort 
    {
    public:
        /** 
         * @brief Constructor.
         *
         * @param[in] s     SBProfile being rotated.
         * @param[in] theta Rotation angle in radians anticlockwise.
         */
        SBRotate(const SBProfile& s, Angle theta) :
            SBDistort(s, 
                      std::cos(theta.rad()), -std::sin(theta.rad()),
                      std::sin(theta.rad()), std::cos(theta.rad())) {}
    };

    /**
     * @brief Surface Brightness for the de Vaucouleurs Profile, a special case of the Sersic with 
     * `n = 4`.
     */
    class SBDeVaucouleurs : public SBSersic 
    {
    public:
        /** 
         * @brief Constructor.
         *
         * @param[in] flux  flux (default `flux = 1.`).
         * @param[in] r0    Half-light radius (default `r0 = 1.`).
         */
        SBDeVaucouleurs(double flux=1., double r0=1.) : SBSersic(4., flux, r0) {}
    };


}

#endif // SBPROFILE_H
<|MERGE_RESOLUTION|>--- conflicted
+++ resolved
@@ -1781,12 +1781,8 @@
          *                         dimension (default `obscuration = 0.`).
          * @param[in] flux         flux (default `flux = 1.`).
          */
-<<<<<<< HEAD
-        SBAiry(double D=1., double obs=0., double flux=1.) :
-            SBProfile(new SBAiryImpl(D,obs,flux)) {}
-=======
-        SBAiry(double D=1., double obscuration=0., double flux=1.);
->>>>>>> 9f0c757c
+        SBAiry(double D=1., double obscuration=0., double flux=1.) :
+            SBProfile(new SBAiryImpl(D,obscuration,flux)) {}
 
         /// @brief Copy constructor
         SBAiry(const SBAiry& rhs) : SBProfile(rhs) {}
