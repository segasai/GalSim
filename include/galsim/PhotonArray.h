--- conflicted
+++ resolved
@@ -66,11 +66,7 @@
          * @brief Allocate memory for optional arrays
          */
         void allocateAngleVectors();
-<<<<<<< HEAD
-        void allocateLambdaVector();
-=======
         void allocateWavelengthVector();
->>>>>>> 2b38f96d
         /**
          * @}
          */
@@ -147,11 +143,7 @@
          * @param[in] i Index of desired photon (no bounds checking)
          * @returns wavelength of photon
          */
-<<<<<<< HEAD
-        double getLambda(int i) const { return _lambda[i]; }
-=======
         double getWavelength(int i) const { return _wavelength[i]; }
->>>>>>> 2b38f96d
 
         /**
          * @{
@@ -162,12 +154,8 @@
         std::vector<double>& getFluxVector() { return _flux; }
         std::vector<double>& getDXDZVector() { allocateAngleVectors(); return _dxdz; }
         std::vector<double>& getDYDZVector() { allocateAngleVectors(); return _dydz; }
-<<<<<<< HEAD
-        std::vector<double>& getLambdaVector() { allocateLambdaVector(); return _lambda; }
-=======
         std::vector<double>& getWavelengthVector()
         { allocateWavelengthVector(); return _wavelength; }
->>>>>>> 2b38f96d
         /**
          * @}
          */
@@ -273,11 +261,7 @@
         std::vector<double> _flux;      // Vector holding flux of photons
         std::vector<double> _dxdz;      // Vector holding dxdz of photons
         std::vector<double> _dydz;      // Vector holding dydz of photons
-<<<<<<< HEAD
-        std::vector<double> _lambda;    // Vector holding wavelength of photons
-=======
         std::vector<double> _wavelength; // Vector holding wavelength of photons
->>>>>>> 2b38f96d
         bool _is_correlated;            // Are the photons correlated?
     };
 
