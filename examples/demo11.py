"""
Demo #11

The eleventh script in our tutorial about using GalSim in python scripts: examples/demo*.py.
(This file is designed to be viewed in a window 100 characters wide.)

This script uses a constant PSF from real data (an image read in from a bzipped FITS file, not a
parametric model) and variable shear and magnification according to some cosmological model for
which we have a tabulated power spectrum at specific k values only.  The 288 galaxies in the 0.2 x
0.2 degree field (representing a low number density of 2/arcmin^2) are randomly located and
permitted to overlap, but we do take care to avoid being too close to the edge of the large image.
For the galaxies, we use a random selection from 5 specific RealGalaxy objects, selected to be 5
particularly irregular ones.  These are taken from the same catalog of 100 objects that demo6 used.

The noise added to the image is spatially correlated in the same way as often seen in coadd images
from the Hubble Space Telescope (HST) Advanced Camera for Surveys, using a correlation function
determined from the HST COSMOS coadd images in the F814W filter (see, e.g., Leauthaud et al 2007).
This is the same correlated noise used to pad RealGalaxy images in Demo #6.  However, applying this
noise to the entire field uses an FFT of the size of the full output image: this may cause
memory-related slowdowns in systems with less than 2GB RAM.

New features introduced in this demo:

- psf = galsim.InterpolatedImage(psf_filename, dx, flux)
- tab = galsim.LookupTable(file)
- gal = galsim.RealGalaxy(..., noise_pad=True)
- ps = galsim.PowerSpectrum(..., units)
- distdev = galsim.DistDeviate(rng, function, x_min, x_max)
- gal.applyLensing(g1, g2, mu)
<<<<<<< HEAD
- image.addNoise(correlated_noise)
=======
- correlated_noise.applyWhiteningTo(image)
- cn = galsim.getCOSMOSNoise(rng, file_name, ...)
- vn = galsim.VariableGaussianNoise(rng, var_image)
- ucn = galsim.UncorrelatedNoise(rng, pixel_scale, variance)
- image.addNoise(cn)
>>>>>>> 5526d8b6
- image.setOrigin(x,y)

- Power spectrum shears and magnifications for non-gridded positions.
- Reading a compressed FITS image (using BZip2 compression).
- Writing a compressed FITS image (using Rice compression).
"""

import sys
import os
import math
import numpy
import logging
import time
import galsim

def main(argv):
    """
    Make images using constant PSF and variable shear:
      - The main image is 0.2 x 0.2 degrees.
      - Pixel scale is 0.2 arcsec, hence the image is 3600 x 3600 pixels.
      - Applied shear is from a cosmological power spectrum read in from file.
      - The PSF is a real one from SDSS, and corresponds to a convolution of atmospheric PSF,
        optical PSF, and pixel response, which has been sampled at pixel centers.  We used a PSF
        from SDSS in order to have a PSF profile that could correspond to what you see with a real
        telescope. However, in order that the galaxy resolution not be too poor, we tell GalSim that
        the pixel scale for that PSF image is 0.2" rather than 0.396".  We are simultaneously lying
        about the intrinsic size of the PSF and about the pixel scale when we do this.
      - Noise is correlated with the same spatial correlation function as found in HST COSMOS weak
        lensing science images, with a point (zero distance) variance that we normalize to 1.e4.
      - Galaxies are real galaxies, each with S/N~100 based on a point variance-only calculation
        (such as discussed in Leauthaud et al 2007).  The true SNR is somewhat lower, due to the
        presence of correlation in the noise.

    """
    logging.basicConfig(format="%(message)s", level=logging.INFO, stream=sys.stdout)
    logger = logging.getLogger("demo11")

    # Define some parameters we'll use below.
    # Normally these would be read in from some parameter file.

    stamp_size = 100                  # number of pixels in each dimension of galaxy images
    pixel_scale = 0.2                 # arcsec/pixel
    image_size = 0.2 * galsim.degrees # size of big image in each dimension
    image_size = int((image_size / galsim.arcsec) / pixel_scale) # convert to pixels
    image_size_arcsec = image_size*pixel_scale # size of big image in each dimension (arcsec)
    noise_variance = 1.e4             # ADU^2
    nobj = 288                        # number of galaxies in entire field
                                      # (This corresponds to 2 galaxies / arcmin^2)
    grid_spacing = 90.0               # The spacing between the samples for the power spectrum 
                                      # realization (arcsec)
    gal_signal_to_noise = 100         # S/N of each galaxy

    # random_seed is used for both the power spectrum realization and the random properties
    # of the galaxies.
    random_seed = 24783923

    file_name = os.path.join('output','tabulated_power_spectrum.fits.fz')

    logger.info('Starting demo script 11')
 
    # Read in galaxy catalog
    cat_file_name = 'real_galaxy_catalog_example.fits'
    # This script is designed to be run from the examples directory so dir is a relative path.  
    # But the '../examples/' part lets bin/demo11 also be run from the bin directory.
    dir = '../examples/data'
    real_galaxy_catalog = galsim.RealGalaxyCatalog(cat_file_name, dir=dir)
    real_galaxy_catalog.preload()
    logger.info('Read in %d real galaxies from catalog', real_galaxy_catalog.nobjects)

    # List of IDs to use.  We select 5 particularly irregular galaxies for this demo. 
    # Then we'll choose randomly from this list.
    id_list = [ 106416, 106731, 108402, 116045, 116448 ]

    # We will cache the galaxies that we make in order to save some of the calculations that
    # happen on construction.  In particular, we don't want to recalculate the Fourier transforms 
    # of the real galaxy images, so it's more efficient.
    # We start with them all = None, and fill them in as we make them.
    gal_list = [ None ] * len(id_list)

    # Setup the PowerSpectrum object we'll be using:
    # To do this, we first have to read in the tabulated power spectrum.
    # We use a tabulated power spectrum from iCosmo (http://icosmo.org), with the following
    # cosmological parameters and survey design:
    # H_0 = 70 km/s/Mpc
    # Omega_m = 0.25
    # Omega_Lambda = 0.75
    # w_0 = -1.0
    # w_a = 0.0
    # n_s = 0.96
    # sigma_8 = 0.8
    # Smith et al. prescription for the non-linear power spectrum.
    # Eisenstein & Hu transfer function with wiggles.
    # Default dN/dz with z_med = 1.0
    # The file has, as required, just two columns which are k and P(k).  However, iCosmo works in
    # terms of ell and C_ell; ell is inverse radians and C_ell in radians^2.  Since GalSim tends to
    # work in terms of arcsec, we have to tell it that the inputs are radians^-1 so it can convert
    # to store in terms of arcsec^-1.
    pk_file = os.path.join('..', 'examples', 'data','cosmo-fid.zmed1.00.out')
    ps = galsim.PowerSpectrum(pk_file, units = galsim.radians)
    # The argument here is "e_power_function" which defines the E-mode power to use.
    logger.info('Set up power spectrum from tabulated P(k)')

    # Now let's read in the PSF.  It's a real SDSS PSF, which means pixel scale of 0.396".  However,
    # the typical seeing is 1.2" and we want to simulate better seeing, so we will just tell GalSim
    # that the pixel scale is 0.2".  We have to be careful with SDSS PSF images, as they have an
    # added 'soft bias' of 1000 which has been removed before creation of this file, so that the sky
    # level is properly zero.  Also, the file is bzipped, to demonstrate the new capability of
    # reading in a file that has been compressed in various ways (which GalSim can infer from the
    # filename).  We want to read the image directly into an InterpolatedImage GSObject, so we can
    # manipulate it as needed (here, the only manipulation needed is convolution).  We want a PSF
    # with flux 1, and we can set the pixel scale using a keyword.
    psf_file = os.path.join('..', 'examples', 'data','example_sdss_psf_sky0.fits.bz2')
    psf = galsim.InterpolatedImage(psf_file, dx = pixel_scale, flux = 1.)
    # We do not include a pixel response function galsim.Pixel here, because the image that was read
    # in from file already included it.
    logger.info('Read in PSF image from bzipped FITS file')

    # Setup the image:
    full_image = galsim.ImageF(image_size, image_size, scale=pixel_scale)

    # The default convention for indexing an image is to follow the FITS standard where the 
    # lower-left pixel is called (1,1).  However, this can be counter-intuitive to people more 
    # used to C or python indexing, where indices start at 0.  It is possible to change the 
    # coordinates of the lower-left pixel with the methods `setOrigin`.  For this demo, we
    # switch to 0-based indexing, so the lower-left pixel will be called (0,0).
    full_image.setOrigin(0,0)

    # Get the center of the image in arcsec
    center = full_image.bounds.trueCenter() * pixel_scale

    # As for demo10, we use random_seed+nobj for the random numbers required for the 
    # whole image.  In this case, both the power spectrum realization and the noise on the 
    # full image we apply later.
    rng = galsim.BaseDeviate(random_seed+nobj)
    # We want to make random positions within our image.  However, currently for shears from a power
    # spectrum we first have to get shears on a grid of positions, and then we can choose random
    # positions within that.  So, let's make the grid.  We're going to make it as large as the
    # image, with grid points spaced by 90 arcsec (hence interpolation only happens below 90"
    # scales, below the interesting scales on which we want the shear power spectrum to be
    # represented exactly).  Lensing engine wants positions in arcsec, so calculate that:
    ps.buildGrid(grid_spacing = grid_spacing,
                 ngrid = int(image_size_arcsec / grid_spacing)+1,
                 center = center, rng = rng)
    logger.info('Made gridded shears')

    # We keep track of how much noise is already in the image from the RealGalaxies.
    # The default initial value is all pixels = 0.
    noise_image = galsim.ImageF(image_size, image_size, scale=pixel_scale)
    noise_image.setOrigin(0,0)

    # Now we need to loop over our objects:
    for k in range(nobj):
        time1 = time.time()
        # The usual random number generator using a different seed for each galaxy.
        ud = galsim.UniformDeviate(random_seed+k)

        # Choose a random position in the image
        x = ud()*(image_size-1)
        y = ud()*(image_size-1)

        # Turn this into a position in arcsec
        pos = galsim.PositionD(x,y) * pixel_scale
        
        # Get the reduced shears and magnification at this point
        g1, g2, mu = ps.getLensing(pos = pos)

        # Construct the galaxy:
        # Select randomly from among our list of galaxies.
        index = int(ud() * len(gal_list))
        gal = gal_list[index]

        # If we haven't made this galaxy yet, we need to do so.
        if gal is None:
            # The new noise_pad=True option here means that when the real galaxy image is 
            # extrapolated beyond the original extent of the image in the catalog, it gets padded 
            # with the same noise as was present in the original image.  This is important
            # to do when you are planning to whiten the resulting image, otherwise the areas
            # that were padded won't have the correct noise after whitening.

            # Furthermore, when whitening, the padding has to be large enough that the padded 
            # image is larger than the postage stamp onto which we will be drawing. (Otherwise, 
            # the noise whitening won't work correctly.) This is a bit complicated for the code to 
            # figure out on its own, espeicially with the possibility of compound objects,
            # dilations, shears, etc.  So we require the user to provide the minimum size to use 
            # for padding with the min_pad_size parameter.

            # In this case, the postage stamp will be 20 arcsec. The dilation might be as much as a 
            # factor of 3^2.5 = 15.6. The shear and magnification are not significant, but the 
            # image can be rotated, which adds an extra factor of sqrt(2). So the net required 
            # pad_size is
            #     min_pad_size = 20 * 15.6 * sqrt(2) = 441
            # We round this up to 500 to be safe.
            gal = galsim.RealGalaxy(real_galaxy_catalog, rng=ud, id=id_list[index], noise_pad=True,
                                    min_pad_size=500) 
            # Save it for next time we use this galaxy.
            gal_list[index] = gal

        # Draw the size from a plausible size distribution: N(r) ~ r^-3.5
        # For this, we use the class DistDeviate which can draw deviates from an arbitrary
        # probability distribution.  This distribution can be defined either as a functional
        # form as we do here, or as tabulated lists of x and p values, from which the 
        # function is interpolated.
        distdev = galsim.DistDeviate(ud, function=lambda x:x**-2.5, x_min=1, x_max=3)
        dilat = distdev()
        # Use createDilated rather than applyDilation, so we don't change the galaxies in the 
        # original gal_list -- createDilated makes a new copy.
        gal = gal.createDilated(dilat)

        # Apply a random rotation
        theta = ud()*2.0*numpy.pi*galsim.radians
        gal.applyRotation(theta)

        # Apply the cosmological (reduced) shear and magnification at this position using a single
        # GSObject method.
        gal.applyLensing(g1, g2, mu)

        # Convolve with the PSF.  We don't have to include a pixel response explicitly, since the
        # SDSS PSF image that we are using included the pixel response already.
        final = galsim.Convolve(psf, gal)

        # Account for the fractional part of the position:
        x_nom = x+0.5 # Because stamp size is even!  See discussion in demo9.py
        y_nom = y+0.5
        ix_nom = int(math.floor(x_nom+0.5))
        iy_nom = int(math.floor(y_nom+0.5))
        offset = galsim.PositionD(x_nom-ix_nom, y_nom-iy_nom)

        # Draw it with our desired stamp size
        stamp = galsim.ImageF(stamp_size,stamp_size)
        final.draw(image=stamp, dx=pixel_scale, offset=offset)

        # Now we can whiten the noise on the postage stamp.
        # Galsim automatically propagates the noise correctly from the initial RealGalaxy object
        # through the applied shear, distortion, rotation, and convolution into the final object's
        # noise attribute.
        # The returned value is the variance of the Gaussian noise that is present after
        # the whitening process.
        new_variance = final.noise.applyWhiteningTo(stamp)

        # Rescale flux to get the S/N we want.  We have to do that before we add it to the big 
        # image, which might have another galaxy near that point (so our S/N calculation would 
        # erroneously include the flux from the other object).
        # See demo5.py for the math behind this calculation.
        sn_meas = math.sqrt( numpy.sum(stamp.array**2) / noise_variance )
        flux_scaling = gal_signal_to_noise / sn_meas
        stamp *= flux_scaling
        new_variance *= flux_scaling**2

        # Recenter the stamp at the desired position:
        stamp.setCenter(ix_nom,iy_nom)

        # Find the overlapping bounds:
        bounds = stamp.bounds & full_image.bounds
        full_image[bounds] += stamp[bounds]

        # We need to keep track of how much variance we have currently in the image, so when
        # we add more noise, we can omit what is already there.
        noise_image[bounds] += new_variance

        time2 = time.time()
        tot_time = time2-time1
        logger.info('Galaxy %d: position relative to corner = %s, t=%f s', k, str(pos), tot_time)
        #sys.exit()

    # Add correlated noise to the image -- the correlation function comes from the HST COSMOS images
    # and is described in more detail in the galsim.correlatednoise.getCOSMOSNoise() docstring.
    # This function requires a FITS file, stored in the GalSim repository, that represents this
    # correlation information: the path to this file is a required argument. 
    cf_file_name = os.path.join('..', 'examples', 'data', 'acs_I_unrot_sci_20_cf.fits')

    # Then use this to initialize the correlated noise instance that we will use to add noise to the
    # full_image.  We set the dx_cosmos keyword equal to our pixel scale, so that the noise among
    # neighboring pixels is correlated at the same level as it was among neighboring pixels in HST
    # COSMOS.  Using the original pixel scale, dx_cosmos=0.03 [arcsec], would leave very little
    # correlation among our larger 0.2 arcsec pixels. We also set the point (zero-distance) variance
    # to our desired value.
<<<<<<< HEAD
    correlated_noise = galsim.correlatednoise.getCOSMOSNoise(
        rng, cf_file_name, dx_cosmos=pixel_scale, variance=noise_variance)

    # Now add noise according to this correlated noise to the full_image.  We have to do this
=======
    cn = galsim.getCOSMOSNoise(
        rng, cf_file_name, dx_cosmos=pixel_scale, variance=noise_variance)

    # We already have some noise in the image, but it isn't uniform.  So the first thing to do is
    # to make the Gaussian noise uniform across the whole image.  We have a special noise class
    # that can do this.  VariableGaussianNoise takes an image of variance values and applies
    # Gaussian noise with the corresponding variance to each pixel.
    # So all we need to do is build an image with how much noise to add to each pixel to get us
    # up to the maximum value that we already have in the image.
    max_current_variance = numpy.max(noise_image.array)
    noise_image = max_current_variance - noise_image
    vn = galsim.VariableGaussianNoise(rng, noise_image)
    full_image.addNoise(vn)

    # Now max_current_variance is the noise level across the full image.  We don't want to add that
    # twice, so subtract off this much from the COSMOS noise that we want to end up in the image.
    # The UncorrelatedNoise class is a kind of "CorrelatedNoise" that has no correlations.
    # Its correlation function has the given variance at zero lag, and 0 elsewhere.  We can thus
    # subtract off this value from the correlated noise that we want for the final noise field.
    cn -= galsim.UncorrelatedNoise(rng, pixel_scale, max_current_variance)

    # Now add noise according to this correlation function to the full_image.  We have to do this
>>>>>>> 5526d8b6
    # step at the end, rather than adding to individual postage stamps, in order to get the noise
    # level right in the overlap regions between postage stamps.
    full_image.addNoise(correlated_noise) # Note image must have the right scale, as it does here.
    logger.info('Added noise to final large image')

    # Now write the image to disk.  It is automatically compressed with Rice compression,
    # since the filename we provide ends in .fz.
    full_image.write(file_name)
    logger.info('Wrote image to %r',file_name) 

if __name__ == "__main__":
    main(sys.argv)<|MERGE_RESOLUTION|>--- conflicted
+++ resolved
@@ -27,15 +27,11 @@
 - ps = galsim.PowerSpectrum(..., units)
 - distdev = galsim.DistDeviate(rng, function, x_min, x_max)
 - gal.applyLensing(g1, g2, mu)
-<<<<<<< HEAD
-- image.addNoise(correlated_noise)
-=======
 - correlated_noise.applyWhiteningTo(image)
 - cn = galsim.getCOSMOSNoise(rng, file_name, ...)
 - vn = galsim.VariableGaussianNoise(rng, var_image)
 - ucn = galsim.UncorrelatedNoise(rng, pixel_scale, variance)
 - image.addNoise(cn)
->>>>>>> 5526d8b6
 - image.setOrigin(x,y)
 
 - Power spectrum shears and magnifications for non-gridded positions.
@@ -312,12 +308,6 @@
     # COSMOS.  Using the original pixel scale, dx_cosmos=0.03 [arcsec], would leave very little
     # correlation among our larger 0.2 arcsec pixels. We also set the point (zero-distance) variance
     # to our desired value.
-<<<<<<< HEAD
-    correlated_noise = galsim.correlatednoise.getCOSMOSNoise(
-        rng, cf_file_name, dx_cosmos=pixel_scale, variance=noise_variance)
-
-    # Now add noise according to this correlated noise to the full_image.  We have to do this
-=======
     cn = galsim.getCOSMOSNoise(
         rng, cf_file_name, dx_cosmos=pixel_scale, variance=noise_variance)
 
@@ -340,7 +330,6 @@
     cn -= galsim.UncorrelatedNoise(rng, pixel_scale, max_current_variance)
 
     # Now add noise according to this correlation function to the full_image.  We have to do this
->>>>>>> 5526d8b6
     # step at the end, rather than adding to individual postage stamps, in order to get the noise
     # level right in the overlap regions between postage stamps.
     full_image.addNoise(correlated_noise) # Note image must have the right scale, as it does here.
