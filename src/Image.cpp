/* -*- c++ -*-
 * Copyright (c) 2012-2016 by the GalSim developers team on GitHub
 * https://github.com/GalSim-developers
 *
 * This file is part of GalSim: The modular galaxy image simulation toolkit.
 * https://github.com/GalSim-developers/GalSim
 *
 * GalSim is free software: redistribution and use in source and binary forms,
 * with or without modification, are permitted provided that the following
 * conditions are met:
 *
 * 1. Redistributions of source code must retain the above copyright notice, this
 *    list of conditions, and the disclaimer given in the accompanying LICENSE
 *    file.
 * 2. Redistributions in binary form must reproduce the above copyright notice,
 *    this list of conditions, and the disclaimer given in the documentation
 *    and/or other materials provided with the distribution.
 */

//#define DEBUGLOGGING

#include <sstream>
#include <numeric>

#include "fftw3.h"

#include "Image.h"
#include "ImageArith.h"

namespace galsim {


// A helper class to let us write things like REAL(x) or CONJ(x) for real or complex.
template <typename T>
struct ComplexHelper
{
    typedef T real_type;
    typedef std::complex<T> complex_type;
    static inline T conj(const T& x) { return x; }
    static inline T real(const T& x) { return x; }
};
template <typename T>
struct ComplexHelper<std::complex<T> >
{
    typedef T real_type;
    typedef std::complex<T> complex_type;
    static inline T real(const std::complex<T>& x) { return std::real(x); }
    static inline std::complex<T> conj(const std::complex<T>& x) { return std::conj(x); }
};
template <typename T>
inline typename ComplexHelper<T>::real_type REAL(const T& x) { return ComplexHelper<T>::real(x); }
template <typename T>
inline T CONJ(const T& x) { return ComplexHelper<T>::conj(x); }


/////////////////////////////////////////////////////////////////////
//// Constructor for out-of-bounds that has coordinate info
///////////////////////////////////////////////////////////////////////


std::string MakeErrorMessage(
    const std::string& m, const int min, const int max, const int tried)
{
    // See discussion in Std.h about this initial value.
    std::ostringstream oss(" ");
    oss << "Attempt to access "<<m<<" number "<<tried
        << ", range is "<<min<<" to "<<max;
    return oss.str();
}
ImageBoundsError::ImageBoundsError(
    const std::string& m, const int min, const int max, const int tried) :
    ImageError(MakeErrorMessage(m,min,max,tried))
{}

std::string MakeErrorMessage(const int x, const int y, const Bounds<int> b)
{
    std::ostringstream oss(" ");
    bool found=false;
    if (x<b.getXMin() || x>b.getXMax()) {
        oss << "Attempt to access column number "<<x
            << ", range is "<<b.getXMin()<<" to "<<b.getXMax();
        found = true;
    }
    if (y<b.getYMin() || y>b.getYMax()) {
        if (found) oss << " and ";
        oss << "Attempt to access row number "<<y
            << ", range is "<<b.getYMin()<<" to "<<b.getYMax();
        found = true;
    }
    if (!found) return "Cannot find bounds violation ???";
    else return oss.str();
}
ImageBoundsError::ImageBoundsError(const int x, const int y, const Bounds<int> b) :
    ImageError(MakeErrorMessage(x,y,b))
{}

/////////////////////////////////////////////////////////////////////
//// Constructor (and related helpers) for the various Image classes
///////////////////////////////////////////////////////////////////////

template <typename T>
BaseImage<T>::BaseImage(const Bounds<int>& b) :
    AssignableToImage<T>(b), _owner(), _data(0), _nElements(0), _step(0), _stride(0),
    _ncol(0), _nrow(0)
{
    if (this->_bounds.isDefined()) allocateMem();
    // Else _data is left as 0, step,stride = 0.
}

// A custom deleter that finds the original address of the memory allocation directly
// before the stored pointer and frees that using delete []
template <typename T>
struct AlignedDeleter {
    void operator()(T* p) const { delete [] ((char**)p)[-1]; }
};

template <typename T>
void BaseImage<T>::allocateMem()
{
    // Note: this version always does the memory (re-)allocation.
    // So the various functions that call this should do their (different) checks
    // for whether this is necessary.
    _step = 1;
    _stride = _ncol = this->_bounds.getXMax() - this->_bounds.getXMin() + 1;
    _nrow = this->_bounds.getYMax() - this->_bounds.getYMin() + 1;

    _nElements = _stride * (this->_bounds.getYMax() - this->_bounds.getYMin() + 1);
    if (_stride <= 0 || _nElements <= 0) {
        FormatAndThrow<ImageError>() <<
            "Attempt to create an Image with defined but invalid Bounds ("<<this->_bounds<<")";
    }

    // This bit is based on the answers here:
    // http://stackoverflow.com/questions/227897/how-to-allocate-aligned-memory-only-using-the-standard-library/227900
    // The point of this is to get the _data pointer aligned to a 16 byte (128 bit) boundary.
    // Arrays that are so aligned can use SSE operations and so can be much faster than
    // non-aligned memroy.  FFTW in particular is faster if it gets aligned data.
    char* mem = new char[_nElements * sizeof(T) + sizeof(char*) + 15];
    _data = reinterpret_cast<T*>( (uintptr_t)(mem + sizeof(char*) + 15) & ~(size_t) 0x0F );
    ((char**)_data)[-1] = mem;
    _owner.reset(_data, AlignedDeleter<T>());
}

template <typename T>
struct Sum
{
    Sum(): sum(0) {}
    void operator()(T x) { sum += x; }
    T sum;
};

template <typename T>
T BaseImage<T>::sumElements() const
{
    Sum<T> sum;
    sum = for_each_pixel(*this, sum);
    return sum.sum;
}

template <typename T>
struct NonZeroBounds
{
    NonZeroBounds(): bounds() {}
    void operator()(T x, int i, int j) { if (x != T(0)) bounds += Position<int>(i,j); }
    Bounds<int> bounds;
};

template <typename T>
Bounds<int> BaseImage<T>::nonZeroBounds() const
{
    NonZeroBounds<T> nz;
    nz = for_each_pixel_ij(*this, nz);
    return nz.bounds;
}

template <typename T>
ImageAlloc<T>::ImageAlloc(int ncol, int nrow, T init_value) :
    BaseImage<T>(Bounds<int>(1,ncol,1,nrow))
{
    if (ncol <= 0 || nrow <= 0) {
        std::ostringstream oss(" ");
        if (ncol <= 0) {
            if (nrow <= 0) {
                oss << "Attempt to create an Image with non-positive ncol ("<<
                    ncol<<") and nrow ("<<nrow<<")";
            } else {
                oss << "Attempt to create an Image with non-positive ncol ("<<
                    ncol<<")";
            }
        } else {
            oss << "Attempt to create an Image with non-positive nrow ("<<
                nrow<<")";
        }
        throw ImageError(oss.str());
    }
    fill(init_value);
}

template <typename T>
ImageAlloc<T>::ImageAlloc(const Bounds<int>& bounds, const T init_value) :
    BaseImage<T>(bounds)
{
    fill(init_value);
}

template <typename T>
void ImageAlloc<T>::resize(const Bounds<int>& new_bounds)
{
    if (!new_bounds.isDefined()) {
        // Then this is really a deallocation.  Clear out the existing memory.
        this->_bounds = new_bounds;
        this->_owner.reset();
        this->_data = 0;
        this->_nElements = 0;
        this->_step = 0;
        this->_stride = 0;
        this->_ncol = 0;
        this->_nrow = 0;
    } else if (this->_bounds.isDefined() &&
               new_bounds.area() <= this->_nElements &&
               this->_owner.unique()) {
        // Then safe to keep existing memory allocation.
        // Just redefine the bounds and stride.
        this->_bounds = new_bounds;
        this->_stride = this->_ncol = new_bounds.getXMax() - new_bounds.getXMin() + 1;
        this->_nrow = new_bounds.getYMax() - new_bounds.getYMin() + 1;
    } else {
        // Then we want to do the reallocation.
        this->_bounds = new_bounds;
        this->allocateMem();
    }
}


/////////////////////////////////////////////////////////////////////
//// Access methods
///////////////////////////////////////////////////////////////////////

template <typename T>
const T& BaseImage<T>::at(const int xpos, const int ypos) const
{
    if (!_data) throw ImageError("Attempt to access values of an undefined image");
    if (!this->_bounds.includes(xpos, ypos)) throw ImageBoundsError(xpos, ypos, this->_bounds);
    return _data[addressPixel(xpos, ypos)];
}

template <typename T>
T& ImageView<T>::at(const int xpos, const int ypos)
{
    if (!this->_data) throw ImageError("Attempt to access values of an undefined image");
    if (!this->_bounds.includes(xpos, ypos)) throw ImageBoundsError(xpos, ypos, this->_bounds);
    return this->_data[this->addressPixel(xpos, ypos)];
}

template <typename T>
T& ImageAlloc<T>::at(const int xpos, const int ypos)
{
    if (!this->_data) throw ImageError("Attempt to access values of an undefined image");
    if (!this->_bounds.includes(xpos, ypos)) throw ImageBoundsError(xpos, ypos, this->_bounds);
    return this->_data[this->addressPixel(xpos, ypos)];
}

template <typename T>
const T& ImageAlloc<T>::at(const int xpos, const int ypos) const
{
    if (!this->_data) throw ImageError("Attempt to access values of an undefined image");
    if (!this->_bounds.includes(xpos, ypos)) throw ImageBoundsError(xpos, ypos, this->_bounds);
    return this->_data[this->addressPixel(xpos, ypos)];
}

template <typename T>
ConstImageView<T> BaseImage<T>::subImage(const Bounds<int>& bounds) const
{
    if (!_data) throw ImageError("Attempt to make subImage of an undefined image");
    if (!this->_bounds.includes(bounds)) {
        FormatAndThrow<ImageError>() <<
            "Subimage bounds (" << bounds << ") are outside original image bounds (" <<
            this->_bounds << ")";
    }
    T* newdata = _data
        + (bounds.getYMin() - this->_bounds.getYMin()) * _stride
        + (bounds.getXMin() - this->_bounds.getXMin()) * _step;
    return ConstImageView<T>(newdata,_owner,_step,_stride,bounds);
}

template <typename T>
ImageView<T> ImageView<T>::subImage(const Bounds<int>& bounds)
{
    if (!this->_data) throw ImageError("Attempt to make subImage of an undefined image");
    if (!this->_bounds.includes(bounds)) {
        FormatAndThrow<ImageError>() <<
            "Subimage bounds (" << bounds << ") are outside original image bounds (" <<
            this->_bounds << ")";
    }
    T* newdata = this->_data
        + (bounds.getYMin() - this->_bounds.getYMin()) * this->_stride
        + (bounds.getXMin() - this->_bounds.getXMin()) * this->_step;
    return ImageView<T>(newdata,this->_owner,this->_step,this->_stride,bounds);
}


// Some helper functions to make the logic in the below wrap function easier to follow

// Add row j to row jj
// ptr and ptrwrap should be at the start of the respective rows.
// At the end of this function, each will be one past the end of the row.
template <typename T>
void wrap_row(T*& ptr, T*& ptrwrap, int m, int step)
{
    // Add contents of row j to row jj
    if (step == 1)
        for(; m; --m) *ptrwrap++ += *ptr++;
    else
        for(; m; --m,ptr+=step,ptrwrap+=step) *ptrwrap += *ptr;
}

template <typename T>
void wrap_cols(T*& ptr, int m, int mwrap, int i1, int i2, int step)
{
    int ii = i2 - (i2 % mwrap);
    if (ii == i2) ii = i1;
    T* ptrwrap = ptr + ii*step;
    // First do i in [0,i1).
    for(int i=0; i<i1;) {
        xdbg<<"Start loop at i = "<<i<<std::endl;
        // How many do we do before looping back
        int k = i2-ii;
        xdbg<<"k = "<<k<<std::endl;
        if (step == 1)
            for (; k; --k, ++i) *ptrwrap++ += *ptr++;
        else
            for (; k; --k, ++i, ptr+=step, ptrwrap+=step) *ptrwrap += *ptr;
        ii = i1;
        ptrwrap -= mwrap*step;
    }
    // Skip ahead to do i in [i2,m)
    assert(ii == i1);
    assert(ptr == ptrwrap);
    ptr += mwrap * step;
    for(int i=i2; i<m;) {
        xdbg<<"Start loop at i = "<<i<<std::endl;
        // How many do we do before looping back or ending.
        int k = std::min(m-i, mwrap);
        xdbg<<"k = "<<k<<std::endl;
        if (step == 1)
            for (; k; --k, ++i) *ptrwrap++ += *ptr++;
        else
            for (; k; --k, ++i, ptr+=step, ptrwrap+=step) *ptrwrap += *ptr;
        ptrwrap -= mwrap*step;
    }
}

// Add conjugate of row j to row jj
// ptrwrap should be at the end of the conjugate row, not the beginning.
// At the end of this function, ptr will be one past the end of the row, and ptrskip will be
// one before the beginning.
template <typename T>
void wrap_row_conj(T*& ptr, T*& ptrwrap, int m, int step)
{
    if (step == 1)
        for(; m; --m) *ptrwrap-- += CONJ(*ptr++);
    else
        for(; m; --m,ptr+=step,ptrwrap-=step) *ptrwrap += CONJ(*ptr);
}

// If j == jj, this needs to be slightly different.
template <typename T>
void wrap_row_selfconj(T*& ptr, T*& ptrwrap, int m, int step)
{
    if (step == 1)
        for(int i=(m+1)/2; i; --i,++ptr,--ptrwrap) {
            *ptrwrap += CONJ(*ptr);
            *ptr = CONJ(*ptrwrap);
        }
    else
        for(int i=(m+1)/2; i; --i,ptr+=step,ptrwrap-=step) {
            *ptrwrap += CONJ(*ptr);
            *ptr = CONJ(*ptrwrap);
        }
    ptr += (m-(m+1)/2) * step;
    ptrwrap -= (m-(m+1)/2) * step;
}

// Wrap two half-rows where one has the conjugate information for the other.
// ptr1 and ptr2 should start at the the pointer for i=mwrap within the two rows.
// At the end of this function, they will each be one past the end of the rows.
template <typename T>
void wrap_hermx_cols_pair(T*& ptr1, T*& ptr2, int m, int mwrap, int step)
{
    // We start the wrapping with col N/2 (aka i2-1), which needs to wrap its conjugate
    // (-N/2) onto itself.
    // Then as i increases, we decrease ii and continue wrapping conjugates.
    // When we get to something that wraps onto col 0 (the first one will correspond to
    // i=-N, which is the conjugate of what is stored at i=N in the other row), we need to
    // repeat with a regular non-conjugate wrapping for the positive col (e.g. i=N,j=j itself)
    // which also wraps onto col 0.
    // Then we run ii back up wrapping normally, until we get to N/2 again (aka i2-1).
    // The negative col will wrap normally onto -N/2, which means we need to also do a
    // conjugate wrapping onto N/2.

    xdbg<<"Start hermx_cols_pair\n";
    T* ptr1wrap = ptr1;
    T* ptr2wrap = ptr2;
    int i = mwrap-1;
    while (1) {
        xdbg<<"Start loop at i = "<<i<<std::endl;
        // Do the first column with a temporary to avoid overwriting.
        T temp = *ptr1;
        *ptr1wrap += CONJ(*ptr2);
        *ptr2wrap += CONJ(temp);
        ptr1 += step;
        ptr2 += step;
        ptr1wrap -= step;
        ptr2wrap -= step;
        ++i;
        // Progress as normal (starting at i=mwrap for the first loop).
        int k = std::min(m-i, mwrap-2);
        xdbg<<"k = "<<k<<std::endl;
        if (step == 1)
            for (; k; --k, ++i) {
                *ptr1wrap-- += CONJ(*ptr2++);
                *ptr2wrap-- += CONJ(*ptr1++);
            }
        else
            for (; k; --k, ++i, ptr1+=step, ptr2+=step, ptr1wrap-=step, ptr2wrap-=step) {
                *ptr1wrap += CONJ(*ptr2);
                *ptr2wrap += CONJ(*ptr1);
            }
        xdbg<<"i = "<<i<<std::endl;
        if (i == m) break;
        // On the last one, don't increment ptrs, since we need to repeat with the non-conj add.
        *ptr1wrap += CONJ(*ptr2);
        *ptr2wrap += CONJ(*ptr1);
        k = std::min(m-i, mwrap-1);
        xdbg<<"k = "<<k<<std::endl;
        if (step == 1)
            for (; k; --k, ++i) {
                *ptr1wrap++ += *ptr1++;
                *ptr2wrap++ += *ptr2++;
            }
        else
            for (; k; --k, ++i, ptr1+=step, ptr2+=step, ptr1wrap+=step, ptr2wrap+=step) {
                *ptr1wrap += *ptr1;
                *ptr2wrap += *ptr2;
            }
        xdbg<<"i = "<<i<<std::endl;
        if (i == m) break;
        *ptr1wrap += *ptr1;
        *ptr2wrap += *ptr2;
    }
}

// Wrap a single half-row that is its own conjugate (i.e. j==0)
template <typename T>
void wrap_hermx_cols(T*& ptr, int m, int mwrap, int step)
{
    xdbg<<"Start hermx_cols\n";
    T* ptrwrap = ptr;
    int i = mwrap-1;
    while (1) {
        xdbg<<"Start loop at i = "<<i<<std::endl;
        int k = std::min(m-i, mwrap-1);
        xdbg<<"k = "<<k<<std::endl;
        if (step == 1)
            for (; k; --k, ++i) *ptrwrap-- += CONJ(*ptr++);
        else
            for (; k; --k, ++i, ptr+=step, ptrwrap-=step) *ptrwrap += CONJ(*ptr);
        xdbg<<"i = "<<i<<std::endl;
        if (i == m) break;
        *ptrwrap += CONJ(*ptr);
        k = std::min(m-i, mwrap-1);
        xdbg<<"k = "<<k<<std::endl;
        if (step == 1)
            for (; k; --k, ++i) *ptrwrap++ += *ptr++;
        else
            for (; k; --k, ++i, ptr+=step, ptrwrap+=step) *ptrwrap += *ptr;
        xdbg<<"i = "<<i<<std::endl;
        if (i == m) break;
        *ptrwrap += *ptr;
    }
}

template <typename T>
ImageView<T> ImageView<T>::wrap(const Bounds<int>& b, bool hermx, bool hermy)
{
    // Get this at the start to check for invalid bounds and raise the exception before
    // possibly writing data past the edge of the image.
    ImageView<T> ret = subImage(b);

    dbg<<"Start ImageView::wrap: b = "<<b<<std::endl;
    dbg<<"self bounds = "<<this->_bounds<<std::endl;
    //set_verbose(2);

    const int i1 = b.getXMin()-this->_bounds.getXMin();
    const int i2 = b.getXMax()-this->_bounds.getXMin()+1;  // +1 for "1 past the end"
    const int j1 = b.getYMin()-this->_bounds.getYMin();
    const int j2 = b.getYMax()-this->_bounds.getYMin()+1;
    xdbg<<"i1,i2,j1,j2 = "<<i1<<','<<i2<<','<<j1<<','<<j2<<std::endl;
    const int mwrap = i2-i1;
    const int nwrap = j2-j1;
    const int skip = this->getNSkip();
    const int step = this->getStep();
    const int stride = this->getStride();
    const int m = this->getNCol();
    const int n = this->getNRow();
    T* ptr = this->getData();

    if (hermx) {
        // In the hermitian x case, we need to wrap the columns first, otherwise the bookkeeping
        // becomes difficult.
        //
        // Each row has a corresponding row that stores the conjugate information for the
        // negative x values that are not stored.  We do these pairs of rows together.
        //
        // The exception is row 0 (which here is j==(n-1)/2), which is its own conjugate, so
        // it works slightly differently.
        assert(i1 == 0);

        int mid = (n-1)/2;  // The value of j that corresponds to the j==0 in the normal notation.

        T* ptr1 = getData() + (i2-1)*step;
        T* ptr2 = getData() + (n-1)*stride + (i2-1)*step;

        // These skips will take us from the end of one row to the i2-1 element in the next row.
        int skip1 = skip + (i2-1)*step;
        int skip2 = skip1 - 2*stride; // This is negative.  We add this value to ptr2.

        for (int j=0; j<mid; ++j, ptr1+=skip1, ptr2+=skip2) {
            xdbg<<"Wrap rows "<<j<<","<<n-j-1<<" into columns ["<<i1<<','<<i2<<")\n";
            xdbg<<"ptrs = "<<ptr1-this->getData()<<"  "<<ptr2-this->getData()<<std::endl;
            wrap_hermx_cols_pair(ptr1, ptr2, m, mwrap, step);
        }
        // Finally, the row that is really j=0 (but here is j=(n-1)/2) also needs to be wrapped
        // singly.
        xdbg<<"Wrap row "<<mid<<" into columns ["<<i1<<','<<i2<<")\n";
        xdbg<<"ptrs = "<<ptr1-this->getData()<<"  "<<ptr2-this->getData()<<std::endl;
        wrap_hermx_cols(ptr1, m, mwrap, step);
    }

    // If hermx is false, then we wrap the rows first instead.
    if (hermy) {
        assert(j1 == 0);
        // In this case, the number of rows in the target image corresponds to N/2+1.
        // Rows 0 and N/2 need special handling, since the wrapping is really for the
        // range (-N/2,N/2], even though the negative rows are not stored.
        // We start with row N/2 (aka j2-1), which needs to wrap its conjugate (-N/2) onto itself.
        // Then as j increases, we decrease jj and continue wrapping conjugates.
        // When we get to something that wraps onto row 0 (the first one will correspond to
        // j=-N, which is the conjugate of what is stored at j=N), we need to repeat with
        // a regular non-conjugate wrapping for the positive row (e.g. j=N itself) which also
        // wraps onto row 0.
        // Then we run jj back up wrapping normally, until we get to N/2 again (aka j2-1).
        // The negative row will wrap normally onto -N/2, which means we need to also do a
        // conjugate wrapping onto N/2.

        // Start with j == jj = j2-1.
        int jj = j2-1;
        ptr += jj * stride;
        T* ptrwrap = ptr + (m-1) * step;

        // Do the first row separately, since we need to do it slightly differently, as
        // we are overwriting the input data as we go, so we would double add it if we did
        // it the normal way.
        xdbg<<"Wrap first row "<<jj<<" onto row = "<<jj<<" using conjugation.\n";
        xdbg<<"ptrs = "<<ptr-this->getData()<<"  "<<ptrwrap-this->getData()<<std::endl;
        wrap_row_selfconj(ptr, ptrwrap, m, step);

        ptr += skip;
        ptrwrap -= skip;
        --jj;
        int  j= j2;
        while (1) {
            int k = std::min(n-j,jj);  // How many conjugate rows to do?
            for (; k; --k, ++j, --jj, ptr+=skip, ptrwrap-=skip) {
                xdbg<<"Wrap row "<<j<<" onto row = "<<jj<<" using conjugation.\n";
                xdbg<<"ptrs = "<<ptr-this->getData()<<"  "<<ptrwrap-this->getData()<<std::endl;
                wrap_row_conj(ptr, ptrwrap, m, step);
            }
            assert(j==n || jj == j1);
            if (j == n) break;
            assert(j < n);
            // On the last one, don't increment ptrs, since we need to repeat with the non-conj add.
            wrap_row_conj(ptr, ptrwrap, m, step);
            ptr -= m*step;
            ptrwrap += step;

            k = std::min(n-j,nwrap-1);  // How many non-conjugate rows to do?
            for (; k; --k, ++j, ++jj, ptr+=skip, ptrwrap+=skip) {
                xdbg<<"Wrap row "<<j<<" onto row = "<<jj<<std::endl;
                xdbg<<"ptrs = "<<ptr-this->getData()<<"  "<<ptrwrap-this->getData()<<std::endl;
                wrap_row(ptr, ptrwrap, m, step);
            }
            assert(j==n || jj == j2-1);
            if (j == n) break;
            assert(j < n);
            wrap_row(ptr, ptrwrap, m, step);
            ptr -= m*step;
            ptrwrap -= step;
        }
    } else {
        // The regular case is mostly simpler (no conjugate stuff to worry about).
        // However, we don't have the luxury of knowing that j1==0, so we need to start with
        // the rows j<j1, then skip over [j1,j2) when we get there and continue with j>=j2.

        // Row 0 maps onto j2 - (j2 % nwrap) (although we may need to subtract nwrap).
        int jj = j2 - (j2 % nwrap);
        if (jj == j2) jj = j1;
        T* ptrwrap = ptr + jj * stride;
        for (int j=0; j<n;) {
            // When we get here, we can just skip to j2 and keep going.
            if (j == j1) {
                assert(ptr == ptrwrap);
                j = j2;
                ptr += nwrap * stride;
            }
            int k = std::min(n-j,j2-jj);  // How many to do before looping back.
            for (; k; --k, ++j, ++jj, ptr+=skip, ptrwrap+=skip) {
                xdbg<<"Wrap row "<<j<<" onto row = "<<jj<<std::endl;
                xdbg<<"ptrs = "<<ptr-this->getData()<<"  "<<ptrwrap-this->getData()<<std::endl;
                wrap_row(ptr, ptrwrap, m, step);
            }
            jj = j1;
            ptrwrap -= nwrap * stride;
        }
    }

    // In the normal (not hermx) case, we now wrap rows [j1,j2) into the columns [i1,i2).
    if (!hermx) {
        ptr = getData() + j1*stride;
        for (int j=j1; j<j2; ++j, ptr+=skip) {
            xdbg<<"Wrap row "<<j<<" into columns ["<<i1<<','<<i2<<")\n";
            xdbg<<"ptr = "<<ptr-this->getData()<<std::endl;
            wrap_cols(ptr, m, mwrap, i1, i2, step);
        }
    }

    return ret;
}


template <typename T>
ImageView<std::complex<double> > BaseImage<T>::fft(bool shift_in, bool shift_out) const
{
    dbg<<"Start BaseImage::fft\n";
    dbg<<"self bounds = "<<this->_bounds<<std::endl;

    if (!_data or !this->_bounds.isDefined())
        throw ImageError("Attempting to perform fft on undefined image.");

    const int Nxo2 = this->_bounds.getXMax()+1;
    const int Nyo2 = this->_bounds.getYMax()+1;
    const int Nx = Nxo2 << 1;
    const int Ny = Nyo2 << 1;
    dbg<<"Nx,Ny = "<<Nx<<','<<Ny<<std::endl;

    if (this->_bounds.getYMin() != -Nyo2 || this->_bounds.getXMin() != -Nxo2)
        throw ImageError("fft requires bounds to be (-Nx/2, Nx/2-1, -Ny/2, Ny/2-1)");

    // ImageAlloc's memory allocation is aligned on 16 byte boundaries, which means we can
    // use it for the fftw array.
    // We will use the same array for input and output.  It's simplest if we create the
    // output image and just cast to double for the input.
    // However, note that the complex array has two extra elements in the primary direction
    // (x in our case) to allow for the extra column.
    // cf. http://www.fftw.org/doc/Real_002ddata-DFT-Array-Format.html
    ImageAlloc<std::complex<double> > kim(Bounds<int>(0, Nxo2, -Nyo2, Nyo2-1));
    double* xptr = reinterpret_cast<double*>(kim.getData());
    const T* ptr = _data;
    const int skip = this->getNSkip();

    // The FT image that FFTW will return will have FT(0,0) placed at the origin.  We
    // want it placed in the middle instead.  We can make that happen by inverting every other
    // row in the input image.
    if (shift_out) {
        double fac = (shift_in && Nyo2 % 2 == 1) ? -1 : 1.;
        if (_step == 1) {
            for (int j=Ny; j; --j, ptr+=skip, xptr+=2, fac=-fac)
                for (int i=Nx; i; --i)
                    *xptr++ = fac * REAL(*ptr++);
        } else {
            for (int j=Ny; j; --j, ptr+=skip, xptr+=2, fac=-fac)
                for (int i=Nx; i; --i, ptr+=_step)
                    *xptr++ = fac * REAL(*ptr);
        }
    } else {
        if (_step == 1) {
            for (int j=Ny; j; --j, ptr+=skip, xptr+=2)
                for (int i=Nx; i; --i)
                    *xptr++ = REAL(*ptr++);
        } else {
            for (int j=Ny; j; --j, ptr+=skip, xptr+=2)
                for (int i=Nx; i; --i, ptr+=_step)
                    *xptr++ = REAL(*ptr);
        }
    }

    fftw_complex* kdata = reinterpret_cast<fftw_complex*>(kim.getData());
    double* xdata = reinterpret_cast<double*>(kim.getData());

    fftw_plan plan = fftw_plan_dft_r2c_2d(Ny, Nx, xdata, kdata, FFTW_ESTIMATE);
    if (plan==NULL) throw std::runtime_error("fftw_plan cannot be created");
    fftw_execute(plan);
    fftw_destroy_plan(plan);

    // The resulting image will still have a checkerboard pattern of +-1 on it, which
    // we want to remove.
    if (shift_in) {
        std::complex<double>* kptr = kim.getData();
        double fac = 1.;
        const bool extra_flip = (Nxo2 % 2 == 1);
        for (int j=Ny; j; --j, fac=(extra_flip?-fac:fac))
            for (int i=Nxo2+1; i; --i, fac=-fac)
                *kptr++ *= fac;
    }

    // Now simply return a view of this image.
    return kim.view();
}

template <typename T>
ImageView<double> BaseImage<T>::inverse_fft(bool shift_in, bool shift_out) const
{
    dbg<<"Start BaseImage::inverse_fft\n";
    dbg<<"self bounds = "<<this->_bounds<<std::endl;

    if (!_data or !this->_bounds.isDefined())
        throw ImageError("Attempting to perform inverse fft on undefined image.");

    if (this->_bounds.getXMin() != 0)
        throw ImageError("inverse_fft requires bounds to be (0, Nx/2, -Ny/2, Ny/2-1)");

    const int Nxo2 = this->_bounds.getXMax();
    const int Nyo2 = this->_bounds.getYMax()+1;
    const int Nx = Nxo2 << 1;
    const int Ny = Nyo2 << 1;
    dbg<<"Nx,Ny = "<<Nx<<','<<Ny<<std::endl;

    if (this->_bounds.getYMin() != -Nyo2)
        throw ImageError("inverse_fft requires bounds to be (0, N/2, -N/2, N/2-1)");

    // ImageAlloc's memory allocation is aligned on 16 byte boundaries, which means we can
    // use it for the fftw array.
    // We will use the same array for input and output.  It's simplest if we create the
    // output image and just cast to complex for the input.
    // However, note that the real array needs two extra elements in the primary direction
    // (x in our case) to allow for the extra column in the k array.
    // cf. http://www.fftw.org/doc/Real_002ddata-DFT-Array-Format.html
    // The bounds we care about are (-Nxo2, Nxo2-1, -Nyo2, Nyo2-1).
    ImageAlloc<double> xim(Bounds<int>(-Nxo2, Nxo2+1, -Nyo2, Nyo2-1));

    std::complex<double>* kptr = reinterpret_cast<std::complex<double>*>(xim.getData());

    // FFTW wants the locations of the + and - ky values swapped relative to how
    // we store it in an image.
    // Also, to put x=0 in center of array, we need to flop the sign of every other element
    // and need to scale by (1/N)^2.
    double fac = 1./(Nx*Ny);

    const int start_offset = shift_in ? Nyo2 * _stride : 0;
    const int mid_offset = shift_in ? 0 : Nyo2 * _stride;

    const int skip = this->getNSkip();
    if (shift_out) {
        const T* ptr = _data + start_offset;
        const bool extra_flip = (Nxo2 % 2 == 1);
        if (_step == 1) {
            for (int j=Nyo2; j; --j, ptr+=skip, fac=(extra_flip?-fac:fac))
                for (int i=Nxo2+1; i; --i, fac=-fac)
                    *kptr++ = fac * *ptr++;
            ptr = _data + mid_offset;
            for (int j=Nyo2; j; --j, ptr+=skip, fac=(extra_flip?-fac:fac))
                for (int i=Nxo2+1; i; --i, fac=-fac)
                    *kptr++ = fac * *ptr++;
        } else {
            for (int j=Nyo2; j; --j, ptr+=skip, fac=(extra_flip?-fac:fac))
                for (int i=Nxo2+1; i; --i, ptr+=_step, fac=-fac)
                    *kptr++ = fac * *ptr;
            ptr = _data + mid_offset;
            for (int j=Nyo2; j; --j, ptr+=skip, fac=(extra_flip?-fac:fac))
                for (int i=Nxo2+1; i; --i, ptr+=_step, fac=-fac)
                    *kptr++ = fac * *ptr;
        }
    } else {
        const T* ptr = _data + start_offset;
        if (_step == 1) {
            for (int j=Nyo2; j; --j, ptr+=skip)
                for (int i=Nxo2+1; i; --i)
                    *kptr++ = fac * *ptr++;
            ptr = _data + mid_offset;
            for (int j=Nyo2; j; --j, ptr+=skip)
                for (int i=Nxo2+1; i; --i)
                    *kptr++ = fac * *ptr++;
        } else {
            for (int j=Nyo2; j; --j, ptr+=skip)
                for (int i=Nxo2+1; i; --i, ptr+=_step)
                    *kptr++ = fac * *ptr;
            ptr = _data + mid_offset;
            for (int j=Nyo2; j; --j, ptr+=skip)
                for (int i=Nxo2+1; i; --i, ptr+=_step)
                    *kptr++ = fac * *ptr;
        }
    }

    double* xdata = xim.getData();
    fftw_complex* kdata = reinterpret_cast<fftw_complex*>(xdata);

    fftw_plan plan = fftw_plan_dft_c2r_2d(Ny, Nx, kdata, xdata, FFTW_ESTIMATE);
    if (plan==NULL) throw std::runtime_error("fftw_plan cannot be created");
    fftw_execute(plan);
    fftw_destroy_plan(plan);

    // Now simply return a view of this image.
    return xim.subImage(Bounds<int>(-Nxo2, Nxo2-1, -Nyo2, Nyo2-1));
}

<<<<<<< HEAD
// The classes ConstReturn, ReturnInverse, and ReturnSecond are defined in ImageArith.h.
=======
template <typename T>
ImageView<std::complex<double> > BaseImage<T>::cfft(bool inverse, bool shift_in, bool shift_out) const
{
    dbg<<"Start BaseImage::cfft\n";
    dbg<<"self bounds = "<<this->_bounds<<std::endl;

    if (!_data or !this->_bounds.isDefined())
        throw ImageError("Attempting to perform cfft on undefined image.");

    const int Nxo2 = this->_bounds.getXMax()+1;
    const int Nyo2 = this->_bounds.getYMax()+1;
    const int Nx = Nxo2 << 1;
    const int Ny = Nyo2 << 1;
    dbg<<"Nx,Ny = "<<Nx<<','<<Ny<<std::endl;

    if (this->_bounds.getYMin() != -Nyo2 && (this->_bounds.getXMin() != -Nxo2))
        throw ImageError("cfft requires bounds to be (-Nx/2, Nx/2-1, -Ny/2, Ny/2-1)");

    ImageAlloc<std::complex<double> > kim(Bounds<int>(-Nxo2, Nxo2-1, -Nyo2, Nyo2-1));
    const T* ptr = _data;
    const int skip = this->getNSkip();
    std::complex<double>* kptr = kim.getData();

    if (shift_out) {
        double fac = inverse ? 1./(Nx*Ny) : 1.;
        if (shift_in && (Nxo2 + Nyo2) % 2 == 1) fac = -fac;
        if (_step == 1) {
            for (int j=Ny; j; --j, ptr+=skip, fac=-fac)
                for (int i=Nx; i; --i, fac=-fac)
                    *kptr++ = fac * *ptr++;
        } else {
            for (int j=Ny; j; --j, ptr+=skip, fac=-fac)
                for (int i=Nx; i; --i, ptr+=_step, fac=-fac)
                    *kptr++ = fac * *ptr;
        }
    } else if (inverse) {
        double fac = 1./(Nx*Ny);
        if (_step == 1) {
            for (int j=Ny; j; --j, ptr+=skip)
                for (int i=Nx; i; --i)
                    *kptr++ = fac * *ptr++;
        } else {
            for (int j=Ny; j; --j, ptr+=skip)
                for (int i=Nx; i; --i, ptr+=_step)
                    *kptr++ = fac * *ptr;
        }
    } else {
        if (_step == 1) {
            for (int j=Ny; j; --j, ptr+=skip)
                for (int i=Nx; i; --i)
                    *kptr++ = *ptr++;
        } else {
            for (int j=Ny; j; --j, ptr+=skip)
                for (int i=Nx; i; --i, ptr+=_step)
                    *kptr++ = *ptr;
        }
    }

    fftw_complex* kdata = reinterpret_cast<fftw_complex*>(kim.getData());

    fftw_plan plan = fftw_plan_dft_2d(Ny, Nx, kdata, kdata, inverse ? FFTW_BACKWARD : FFTW_FORWARD,
                                      FFTW_ESTIMATE);
    if (plan==NULL) throw std::runtime_error("fftw_plan cannot be created");
    fftw_execute(plan);
    fftw_destroy_plan(plan);

    if (shift_in) {
        kptr = kim.getData();
        double fac = 1.;
        for (int j=Ny; j; --j, fac=-fac)
            for (int i=Nx; i; --i, fac=-fac)
                *kptr++ *= fac;
    }

    return kim.view();
}


namespace {

template <typename T>
class ConstReturn
{
public:
    ConstReturn(const T v): val(v) {}
    T operator()(const T ) const { return val; }
private:
    T val;
};

template <typename T>
class ReturnInverse
{
public:
    T operator()(const T val) const { return val==T(0) ? T(0.) : T(1./val); }
};

template <typename T>
class ReturnSecond
{
public:
    T operator()(T, T v) const { return v; }
};

} // anonymous
>>>>>>> 176b3a8a

template <typename T>
void ImageView<T>::fill(T x)
{
    transform_pixel(*this, ConstReturn<T>(x));
}

template <typename T>
void ImageView<T>::invertSelf()
{
    transform_pixel(*this, ReturnInverse<T>());
}

template <typename T>
void ImageView<T>::copyFrom(const BaseImage<T>& rhs)
{
    if (!this->_bounds.isSameShapeAs(rhs.getBounds()))
        throw ImageError("Attempt im1 = im2, but bounds not the same shape");
    transform_pixel(*this, rhs, ReturnSecond<T,T>());
}

// A helper function that will return the smallest 2^n or 3x2^n value that is
// even and >= the input integer.
int goodFFTSize(int input)
{
    if (input<=2) return 2;
    // Reduce slightly to eliminate potential rounding errors:
    double insize = (1.-1.e-5)*input;
    double log2n = std::log(2.)*std::ceil(std::log(insize)/std::log(2.));
    double log2n3 = std::log(3.)
        + std::log(2.)*std::ceil((std::log(insize)-std::log(3.))/std::log(2.));
    log2n3 = std::max(log2n3, std::log(6.)); // must be even number
    int Nk = int(std::ceil(std::exp(std::min(log2n, log2n3))-1.e-5));
    return Nk;
}


// instantiate for expected types

template class BaseImage<double>;
template class BaseImage<float>;
template class BaseImage<int32_t>;
template class BaseImage<int16_t>;
template class BaseImage<uint32_t>;
template class BaseImage<uint16_t>;
template class BaseImage<std::complex<double> >;
template class ImageAlloc<double>;
template class ImageAlloc<float>;
template class ImageAlloc<int32_t>;
template class ImageAlloc<int16_t>;
template class ImageAlloc<uint32_t>;
template class ImageAlloc<uint16_t>;
template class ImageAlloc<std::complex<double> >;
template class ImageView<double>;
template class ImageView<float>;
template class ImageView<int32_t>;
template class ImageView<int16_t>;
template class ImageView<uint32_t>;
template class ImageView<uint16_t>;
template class ImageView<std::complex<double> >;
template class ConstImageView<double>;
template class ConstImageView<float>;
template class ConstImageView<int32_t>;
template class ConstImageView<int16_t>;
template class ConstImageView<uint32_t>;
template class ConstImageView<uint16_t>;
template class ConstImageView<std::complex<double> >;
} // namespace galsim
<|MERGE_RESOLUTION|>--- conflicted
+++ resolved
@@ -813,9 +813,6 @@
     return xim.subImage(Bounds<int>(-Nxo2, Nxo2-1, -Nyo2, Nyo2-1));
 }
 
-<<<<<<< HEAD
-// The classes ConstReturn, ReturnInverse, and ReturnSecond are defined in ImageArith.h.
-=======
 template <typename T>
 ImageView<std::complex<double> > BaseImage<T>::cfft(bool inverse, bool shift_in, bool shift_out) const
 {
@@ -894,34 +891,7 @@
 }
 
 
-namespace {
-
-template <typename T>
-class ConstReturn
-{
-public:
-    ConstReturn(const T v): val(v) {}
-    T operator()(const T ) const { return val; }
-private:
-    T val;
-};
-
-template <typename T>
-class ReturnInverse
-{
-public:
-    T operator()(const T val) const { return val==T(0) ? T(0.) : T(1./val); }
-};
-
-template <typename T>
-class ReturnSecond
-{
-public:
-    T operator()(T, T v) const { return v; }
-};
-
-} // anonymous
->>>>>>> 176b3a8a
+// The classes ConstReturn, ReturnInverse, and ReturnSecond are defined in ImageArith.h.
 
 template <typename T>
 void ImageView<T>::fill(T x)
