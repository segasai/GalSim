/* -*- c++ -*-
 * Copyright (c) 2012-2015 by the GalSim developers team on GitHub
 * https://github.com/GalSim-developers
 *
 * This file is part of GalSim: The modular galaxy image simulation toolkit.
 * https://github.com/GalSim-developers/GalSim
 *
 * GalSim is free software: redistribution and use in source and binary forms,
 * with or without modification, are permitted provided that the following
 * conditions are met:
 *
 * 1. Redistributions of source code must retain the above copyright notice, this
 *    list of conditions, and the disclaimer given in the accompanying LICENSE
 *    file.
 * 2. Redistributions in binary form must reproduce the above copyright notice,
 *    this list of conditions, and the disclaimer given in the documentation
 *    and/or other materials provided with the distribution.
 */

//#define DEBUGLOGGING

// clang doesn't like some of the code in boost files included by gamma.hpp.
#ifdef __clang__
#if __has_warning("-Wlogical-op-parentheses")
#pragma GCC diagnostic ignored "-Wlogical-op-parentheses"
#endif
#endif

#ifndef __INTEL_COMPILER
#if defined(__GNUC__) && __GNUC__ >= 4 && (__GNUC__ >= 5 || __GNUC_MINOR__ >= 8)
#pragma GCC diagnostic ignored "-Wunused-local-typedefs"
#endif
#endif

#define BOOST_NO_CXX11_SMART_PTR
#include <boost/math/special_functions/bessel.hpp>
#include <boost/math/special_functions/gamma.hpp>

#include "SBMoffat.h"
#include "SBMoffatImpl.h"
#include "integ/Int.h"
#include "Solve.h"
#include "bessel/Roots.h"

// Define this variable to find azimuth (and sometimes radius within a unit disc) of 2d photons by
// drawing a uniform deviate for theta, instead of drawing 2 deviates for a point on the unit
// circle and rejecting corner photons.
// The relative speed of the two methods was tested as part of issue #163, and the results
// are collated in devutils/external/time_photon_shooting.
// The conclusion was that using sin/cos was faster for icpc, but not g++ or clang++.
#ifdef _INTEL_COMPILER
#define USE_COS_SIN
#endif

#ifdef DEBUGLOGGING
#include <fstream>
//std::ostream* dbgout = new std::ofstream("debug.out");
//int verbose_level = 2;
#endif

namespace galsim {

    SBMoffat::SBMoffat(double beta, double size, RadiusType rType, double trunc, double flux,
                       const GSParamsPtr& gsparams) :
        SBProfile(new SBMoffatImpl(beta, size, rType, trunc, flux, gsparams)) {}

    SBMoffat::SBMoffat(const SBMoffat& rhs) : SBProfile(rhs) {}

    SBMoffat::~SBMoffat() {}

    double SBMoffat::getBeta() const
    {
        assert(dynamic_cast<const SBMoffatImpl*>(_pimpl.get()));
        return static_cast<const SBMoffatImpl&>(*_pimpl).getBeta();
    }

    double SBMoffat::getFWHM() const
    {
        assert(dynamic_cast<const SBMoffatImpl*>(_pimpl.get()));
        return static_cast<const SBMoffatImpl&>(*_pimpl).getFWHM();
    }

    double SBMoffat::getScaleRadius() const
    {
        assert(dynamic_cast<const SBMoffatImpl*>(_pimpl.get()));
        return static_cast<const SBMoffatImpl&>(*_pimpl).getScaleRadius();
    }

    double SBMoffat::getHalfLightRadius() const
    {
        assert(dynamic_cast<const SBMoffatImpl*>(_pimpl.get()));
        return static_cast<const SBMoffatImpl&>(*_pimpl).getHalfLightRadius();
    }

    double SBMoffat::getTrunc() const
    {
        assert(dynamic_cast<const SBMoffatImpl*>(_pimpl.get()));
        return static_cast<const SBMoffatImpl&>(*_pimpl).getTrunc();
    }

<<<<<<< HEAD
    std::string SBMoffat::SBMoffatImpl::serialize() const 
=======
    std::string SBMoffat::SBMoffatImpl::repr() const
>>>>>>> f025c938
    {
        std::ostringstream oss(" ");
        oss.precision(std::numeric_limits<double>::digits10 + 4);
        oss << "galsim._galsim.SBMoffat("<<getBeta()<<", "<<getScaleRadius();
        oss << ", None, None, "<<getTrunc()<<", "<<getFlux();
        oss << ", galsim.GSParams("<<*gsparams<<"))";
        return oss.str();
    }


    class MoffatScaleRadiusFunc
    {
    public:
        MoffatScaleRadiusFunc(double re, double rm, double beta) :
            _re(re), _rm(rm), _beta(beta) {}
        double operator()(double rd) const
        {
            double fre = 1.-std::pow(1.+(_re*_re)/(rd*rd), 1.-_beta);
            double frm = 1.-std::pow(1.+(_rm*_rm)/(rd*rd), 1.-_beta);
            xdbg<<"func("<<rd<<") = 2*"<<fre<<" - "<<frm<<" = "<<2.*fre-frm<<std::endl;
            return 2.*fre-frm;
        }
    private:
        double _re,_rm,_beta;
    };

    double MoffatCalculateScaleRadiusFromHLR(double re, double rm, double beta)
    {
        dbg<<"Start MoffatCalculateScaleRadiusFromHLR\n";
        // The basic equation that is relevant here is the flux of a Moffat profile
        // out to some radius.
        // flux(R) = int( (1+r^2/rd^2 )^(-beta) 2pi r dr, r=0..R )
        //         = (pi rd^2 / (beta-1)) (1 - (1+R^2/rd^2)^(1-beta) )
        // For now, we can ignore the first factor.  We call the second factor fluxfactor below,
        // or in this function f(R).
        //
        // We are given two values of R for which we know that the ratio of their fluxes is 1/2:
        // f(re) = 0.5 * f(rm)
        //
        if (rm == 0.) {
            // If rm = infinity (which we actually indicate with rm=0), then we can solve for
            // rd analytically:
            //
            // f(rm) = 1
            // f(re) = 0.5 = 1 - (1+re^2/rd^2)^(1-beta)
            // re^2/rd^2 = 0.5^(1/(1-beta)) - 1
            double rerd = std::sqrt( std::pow(0.5, 1./(1.-beta)) - 1.);
            dbg<<"rm = 0, so analytic.\n";
            xdbg<<"rd = re/rerd = "<<re<<" / "<<rerd<<" = "<<re/rerd<<std::endl;
            return re / rerd;
        } else {
            // If trunc < infinity, then the equations are slightly circular:
            // f(rm) = 1 - (1 + rm^2/rd^2)^(1-beta)
            // 2*f(re) = 2 - 2*(1 + re^2/rd^2)^(1-beta)
            // 2*(1+re^2/rd^2)^(1-beta) = 1 + (1+rm^2/rd^2)^(1-beta)
            //
            // As rm decreases, rd increases.
            // Eventually rd increases to infinity.  When does that happen:
            // Take the limit as rd->infinity in the above equation:
            // 2 + 2*(1-beta) re^2/rd^2) = 1 + 1 + (1-beta) rm^2/rd^2
            // 2 re^2 = rm^2
            // rm = sqrt(2) * re
            // So this is the limit for how low rm is allowed to be for a given re
            if (rm <= std::sqrt(2.) * re)
                throw SBError("Moffat truncation radius must be > sqrt(2) * half_light_radius.");

            dbg<<"rm != 0, so not analytic.\n";
            MoffatScaleRadiusFunc func(re,rm,beta);
            // For the lower bound of rd, we can use the untruncated value:
            double r1 = re / std::sqrt( std::pow(0.5, 1./(1.-beta)) - 1.);
            xdbg<<"r1 = "<<r1<<std::endl;
            // For the upper bound, we don't really have a good choice, so start with 2*r1
            // and we'll expand it if necessary.
            double r2 = 2. * r1;
            xdbg<<"r2 = "<<r2<<std::endl;
            Solve<MoffatScaleRadiusFunc> solver(func,r1,r2);
            solver.setMethod(Brent);
            solver.bracketUpper();
            xdbg<<"After bracket, range is "<<solver.getLowerBound()<<" .. "<<
                solver.getUpperBound()<<std::endl;
            double rd = solver.root();
            xdbg<<"Root is "<<rd<<std::endl;
            return rd;
        }
    }

    SBMoffat::SBMoffatImpl::SBMoffatImpl(double beta, double size, RadiusType rType,
                                         double trunc, double flux,
                                         const GSParamsPtr& gsparams) :
        SBProfileImpl(gsparams),
        _beta(beta), _flux(flux), _trunc(trunc),
        _ft(Table<double,double>::spline),
        _re(0.), // initially set to zero, may be updated by size or getHalfLightRadius().
        _stepk(0.), // calculated by stepK() and stored.
        _maxk(0.) // calculated by maxK() and stored.
    {
        xdbg<<"Start SBMoffat constructor: \n";
        xdbg<<"beta = "<<_beta<<"\n";
        xdbg<<"flux = "<<_flux<<"\n";
        xdbg<<"trunc = "<<_trunc<<"\n";

        if (_trunc == 0. && beta <= 1.1)
            throw SBError("Moffat profiles with beta <= 1.1 must be truncated.");

        if (_trunc < 0.)
            throw SBError("Invalid negative truncation radius provided to SBMoffat.");

        // First, relation between FWHM and rD:
        double FWHMrD = 2.* std::sqrt(std::pow(2., 1./_beta)-1.);
        xdbg<<"FWHMrD = "<<FWHMrD<<"\n";

        // Set size of this instance according to type of size given in constructor:
        switch (rType) {
          case FWHM:
               _rD = size / FWHMrD;
               break;
          case HALF_LIGHT_RADIUS:
               {
                   _re = size;
                   // This is a bit complicated, so break it out into its own function.
                   _rD = MoffatCalculateScaleRadiusFromHLR(_re,_trunc,_beta);
               }
               break;
          case SCALE_RADIUS:
               _rD = size;
               break;
          default:
               throw SBError("Unknown SBMoffat::RadiusType");
        }

        _rD_sq = _rD * _rD;
        _inv_rD = 1./_rD;
        _inv_rD_sq = _inv_rD*_inv_rD;

        if (_trunc > 0.) {
            _maxRrD = _trunc * _inv_rD;
            xdbg<<"maxRrD = "<<_maxRrD<<"\n";

            // Analytic integration of total flux:
            _fluxFactor = 1. - std::pow( 1+_maxRrD*_maxRrD, (1.-_beta));
        } else {
            _fluxFactor = 1.;

            // Set maxRrD to the radius where missing fractional flux is xvalue_accuracy
            // (1+R^2)^(1-beta) = xvalue_accuracy
            _maxRrD = std::sqrt(std::pow(this->gsparams->xvalue_accuracy, 1. / (1. - _beta))- 1.);
            xdbg<<"Not truncated.  Calculated maxRrD = "<<_maxRrD<<"\n";
        }

        _FWHM = FWHMrD * _rD;
        _maxR = _maxRrD * _rD;
        _maxR_sq = _maxR * _maxR;
        _maxRrD_sq = _maxRrD * _maxRrD;
        _norm = _flux * (_beta-1.) / (M_PI * _fluxFactor * _rD_sq);
        _knorm = _flux;

        dbg << "Moffat rD " << _rD << " fluxFactor " << _fluxFactor
            << " norm " << _norm << " maxR " << _maxR << std::endl;

        if (std::abs(_beta-1) < this->gsparams->xvalue_accuracy)
            _pow_beta = &SBMoffatImpl::pow_1;
        else if (std::abs(_beta-1.5) < this->gsparams->xvalue_accuracy)
            _pow_beta = &SBMoffatImpl::pow_15;
        else if (std::abs(_beta-2) < this->gsparams->xvalue_accuracy)
            _pow_beta = &SBMoffatImpl::pow_2;
        else if (std::abs(_beta-2.5) < this->gsparams->xvalue_accuracy)
            _pow_beta = &SBMoffatImpl::pow_25;
        else if (std::abs(_beta-3) < this->gsparams->xvalue_accuracy)
            _pow_beta = &SBMoffatImpl::pow_3;
        else if (std::abs(_beta-3.5) < this->gsparams->xvalue_accuracy)
            _pow_beta = &SBMoffatImpl::pow_35;
        else if (std::abs(_beta-4) < this->gsparams->xvalue_accuracy)
            _pow_beta = &SBMoffatImpl::pow_4;
        else _pow_beta = &SBMoffatImpl::pow_gen;

        if (_trunc > 0.) _kV = &SBMoffatImpl::kV_trunc;
        else if (std::abs(_beta-1.5) < this->gsparams->kvalue_accuracy)
            _kV = &SBMoffatImpl::kV_15;
        else if (std::abs(_beta-2) < this->gsparams->kvalue_accuracy)
            _kV = &SBMoffatImpl::kV_2;
        else if (std::abs(_beta-2.5) < this->gsparams->kvalue_accuracy)
            _kV = &SBMoffatImpl::kV_25;
        else if (std::abs(_beta-3) < this->gsparams->kvalue_accuracy) {
            _kV = &SBMoffatImpl::kV_3; _knorm /= 2.;
        } else if (std::abs(_beta-3.5) < this->gsparams->kvalue_accuracy) {
            _kV = &SBMoffatImpl::kV_35; _knorm /= 3.;
        } else if (std::abs(_beta-4) < this->gsparams->kvalue_accuracy) {
            _kV = &SBMoffatImpl::kV_4; _knorm /= 8.;
        } else {
            _kV = &SBMoffatImpl::kV_gen;
            _knorm *= 4. / (boost::math::tgamma(beta-1.) * std::pow(2.,beta));
        }
    }

    double SBMoffat::SBMoffatImpl::getHalfLightRadius() const
    {
        // Done here since _re depends on _fluxFactor and thus requires _rD in advance, so this
        // needs to happen largely post setup. Doesn't seem efficient to ALWAYS calculate it above,
        // so we'll just calculate it once if requested and store it.
        if (_re == 0.) {
            _re = _rD * std::sqrt(std::pow(1.-0.5*_fluxFactor , 1./(1.-_beta)) - 1.);
        }
        return _re;
    }

    double SBMoffat::SBMoffatImpl::xValue(const Position<double>& p) const
    {
        double rsq = (p.x*p.x + p.y*p.y)*_inv_rD_sq;
        if (rsq > _maxRrD_sq) return 0.;
        else return _norm / _pow_beta(1.+rsq, _beta);
    }

    std::complex<double> SBMoffat::SBMoffatImpl::kValue(const Position<double>& k) const
    {
        double ksq = (k.x*k.x + k.y*k.y)*_rD_sq;
        return _knorm * (this->*_kV)(ksq);
    }

    double SBMoffat::SBMoffatImpl::kV_15(double ksq) const
    {
        double k = sqrt(ksq);
        return exp(-k);
    }

    double SBMoffat::SBMoffatImpl::kV_2(double ksq) const
    {
        if (ksq == 0.) return 1.;
        else {
            double k = sqrt(ksq);
            return boost::math::cyl_bessel_k(1,k) * k;
        }
    }

    double SBMoffat::SBMoffatImpl::kV_25(double ksq) const
    {
        double k = sqrt(ksq);
        return exp(-k)*(1.+k);
    }

    double SBMoffat::SBMoffatImpl::kV_3(double ksq) const
    {
        if (ksq == 0.) return 2.;
        else {
            double k = sqrt(ksq);
            return boost::math::cyl_bessel_k(2,k) * ksq;
        }
    }

    double SBMoffat::SBMoffatImpl::kV_35(double ksq) const
    {
        double k = sqrt(ksq);
        return exp(-k)*(3.+(3.+k)*k);
    }

    double SBMoffat::SBMoffatImpl::kV_4(double ksq) const
    {
        if (ksq == 0.) return 8.;
        else {
            double k = sqrt(ksq);
            return boost::math::cyl_bessel_k(3,k) * k*ksq;
        }
    }

    double SBMoffat::SBMoffatImpl::kV_gen(double ksq) const
    {
        if (ksq == 0.) return _flux/_knorm;
        else {
            double k = sqrt(ksq);
            return boost::math::cyl_bessel_k(_beta-1,k) * std::pow(k,_beta-1);
        }
    }

    double SBMoffat::SBMoffatImpl::kV_trunc(double ksq) const
    {
        setupFT();
        if (ksq > _ft.argMax()) return 0.;
        else return _ft(ksq);
    }

    void SBMoffat::SBMoffatImpl::fillXValue(tmv::MatrixView<double> val,
                                            double x0, double dx, int izero,
                                            double y0, double dy, int jzero) const
    {
        dbg<<"SBMoffat fillXValue\n";
        dbg<<"x = "<<x0<<" + i * "<<dx<<", izero = "<<izero<<std::endl;
        dbg<<"y = "<<y0<<" + j * "<<dy<<", jzero = "<<jzero<<std::endl;
        if (izero != 0 || jzero != 0) {
            xdbg<<"Use Quadrant\n";
            fillXValueQuadrant(val,x0,dx,izero,y0,dy,jzero);
        } else {
            xdbg<<"Non-Quadrant\n";
            assert(val.stepi() == 1);
            const int m = val.colsize();
            const int n = val.rowsize();
            typedef tmv::VIt<double,1,tmv::NonConj> It;

            x0 *= _inv_rD;
            dx *= _inv_rD;
            y0 *= _inv_rD;
            dy *= _inv_rD;

            for (int j=0;j<n;++j,y0+=dy) {
                double x = x0;
                double ysq = y0*y0;
                It valit = val.col(j).begin();
                for (int i=0;i<m;++i,x+=dx) {
                    double rsq = x*x + ysq;
                    if (rsq > _maxRrD_sq) *valit++ = 0.;
                    else *valit++ = _norm / _pow_beta(1.+rsq, _beta);
                }
            }
        }
    }

    void SBMoffat::SBMoffatImpl::fillKValue(tmv::MatrixView<std::complex<double> > val,
                                            double kx0, double dkx, int izero,
                                            double ky0, double dky, int jzero) const
    {
        dbg<<"SBMoffat fillKValue\n";
        dbg<<"kx = "<<kx0<<" + i * "<<dkx<<", izero = "<<izero<<std::endl;
        dbg<<"ky = "<<ky0<<" + j * "<<dky<<", jzero = "<<jzero<<std::endl;
        if (izero != 0 || jzero != 0) {
            xdbg<<"Use Quadrant\n";
            fillKValueQuadrant(val,kx0,dkx,izero,ky0,dky,jzero);
        } else {
            xdbg<<"Non-Quadrant\n";
            assert(val.stepi() == 1);
            const int m = val.colsize();
            const int n = val.rowsize();
            typedef tmv::VIt<std::complex<double>,1,tmv::NonConj> It;

            kx0 *= _rD;
            dkx *= _rD;
            ky0 *= _rD;
            dky *= _rD;

            for (int j=0;j<n;++j,ky0+=dky) {
                double kx = kx0;
                double kysq = ky0*ky0;
                It valit = val.col(j).begin();
                for (int i=0;i<m;++i,kx+=dkx) {
                    double ksq = kx*kx + kysq;
                    *valit++ = _knorm * (this->*_kV)(ksq);
                }
            }
        }
    }

    void SBMoffat::SBMoffatImpl::fillXValue(tmv::MatrixView<double> val,
                                            double x0, double dx, double dxy,
                                            double y0, double dy, double dyx) const
    {
        dbg<<"SBMoffat fillXValue\n";
        dbg<<"x = "<<x0<<" + i * "<<dx<<" + j * "<<dxy<<std::endl;
        dbg<<"y = "<<y0<<" + i * "<<dyx<<" + j * "<<dy<<std::endl;
        assert(val.stepi() == 1);
        assert(val.canLinearize());
        const int m = val.colsize();
        const int n = val.rowsize();
        typedef tmv::VIt<double,1,tmv::NonConj> It;

        x0 *= _inv_rD;
        dx *= _inv_rD;
        dxy *= _inv_rD;
        y0 *= _inv_rD;
        dy *= _inv_rD;
        dyx *= _inv_rD;

        It valit = val.linearView().begin();
        for (int j=0;j<n;++j,x0+=dxy,y0+=dy) {
            double x = x0;
            double y = y0;
            for (int i=0;i<m;++i,x+=dx,y+=dyx) {
                double rsq = x*x + y*y;
                if (rsq > _maxRrD_sq) *valit++ = 0.;
                else *valit++ = _norm / _pow_beta(1.+rsq, _beta);
            }
        }
    }

    void SBMoffat::SBMoffatImpl::fillKValue(tmv::MatrixView<std::complex<double> > val,
                                            double kx0, double dkx, double dkxy,
                                            double ky0, double dky, double dkyx) const
    {
        dbg<<"SBMoffat fillKValue\n";
        dbg<<"kx = "<<kx0<<" + i * "<<dkx<<" + j * "<<dkxy<<std::endl;
        dbg<<"ky = "<<ky0<<" + i * "<<dkyx<<" + j * "<<dky<<std::endl;
        assert(val.stepi() == 1);
        assert(val.canLinearize());
        const int m = val.colsize();
        const int n = val.rowsize();
        typedef tmv::VIt<std::complex<double>,1,tmv::NonConj> It;

        kx0 *= _rD;
        dkx *= _rD;
        dkxy *= _rD;
        ky0 *= _rD;
        dky *= _rD;
        dkyx *= _rD;

        It valit = val.linearView().begin();
        for (int j=0;j<n;++j,kx0+=dkxy,ky0+=dky) {
            double kx = kx0;
            double ky = ky0;
            for (int i=0;i<m;++i,kx+=dkx,ky+=dkyx) {
                double ksq = kx*kx + ky*ky;
                *valit++ = _knorm * (this->*_kV)(ksq);
            }
        }
    }

    // Set maxK to the value where the FT is down to maxk_threshold
    double SBMoffat::SBMoffatImpl::maxK() const
    {
        if (_maxk == 0.) {
            if (_trunc == 0.) {
                // f(k) = 4 K(beta-1,k) (k/2)^beta / Gamma(beta-1)
                //
                // The asymptotic formula for K(beta-1,k) is
                //     K(beta-1,k) ~= sqrt(pi/(2k)) exp(-k)
                //
                // So f(k) becomes
                //
                // f(k) ~= 2 sqrt(pi) (k/2)^(beta-1/2) exp(-k) / Gamma(beta-1)
                //
                // Solve for f(k) = maxk_threshold
                //
                double temp = (this->gsparams->maxk_threshold
                               * boost::math::tgamma(_beta-1.)
                               * std::pow(2.,_beta-0.5)
                               / (2. * sqrt(M_PI)));
                // Solve k^(beta-1/2) exp(-k) = temp
                // (beta-1/2) log(k) - k = log(temp)
                // k = (beta-1/2) log(k) - log(temp)
                temp = std::log(temp);
                _maxk = -temp;
                dbg<<"temp = "<<temp<<std::endl;
                for (int i=0;i<5;++i) {
                    _maxk = (_beta-0.5) * std::log(_maxk) - temp;
                    dbg<<"_maxk = "<<_maxk<<std::endl;
                }
            } else {
                // _maxk is determined during setupFT() as the last k value to have a
                // kValue > 1.e-3.
                setupFT();
            }
        }
        return _maxk*_inv_rD;
    }

    // The amount of flux missed in a circle of radius pi/stepk should be at
    // most folding_threshold of the flux.
    double SBMoffat::SBMoffatImpl::stepK() const
    {
        dbg<<"Find Moffat stepK\n";
        dbg<<"beta = "<<_beta<<std::endl;

        if (_stepk == 0.) {
            // The fractional flux out to radius R is (if not truncated)
            // 1 - (1+R^2)^(1-beta)
            // So solve (1+R^2)^(1-beta) = folding_threshold
            if (_beta <= 1.1) {
                // Then flux never converges (or nearly so), so just use truncation radius
                _stepk = M_PI / _maxR;
            } else {
                // Ignore the 1 in (1+R^2), so approximately:
                double R = std::pow(this->gsparams->folding_threshold, 0.5/(1.-_beta)) * _rD;
                dbg<<"R = "<<R<<std::endl;
                // If it is truncated at less than this, drop to that value.
                if (R > _maxR) R = _maxR;
                dbg<<"_maxR = "<<_maxR<<std::endl;
                dbg<<"R => "<<R<<std::endl;
                dbg<<"stepk = "<<(M_PI/R)<<std::endl;
                // Make sure it is at least 5 hlr
                R = std::max(R,gsparams->stepk_minimum_hlr*getHalfLightRadius());
                _stepk = M_PI / R;
            }
        }
        return _stepk;
    }

    // Integrand class for the Hankel transform of Moffat
    class MoffatIntegrand : public std::unary_function<double,double>
    {
    public:
        MoffatIntegrand(double beta, double k, double (*pb)(double, double)) :
            _beta(beta), _k(k), _pow_beta(pb) {}
        double operator()(double r) const
        { return r/_pow_beta(1.+r*r, _beta)*j0(_k*r); }

    private:
        double _beta;
        double _k;
        double (*_pow_beta)(double x, double beta);
    };

    void SBMoffat::SBMoffatImpl::setupFT() const
    {
        assert(_trunc > 0.);
        if (_ft.size() > 0) return;

        // Do a Hankel transform and store the results in a lookup table.

        double prefactor = 2. * (_beta-1.) / (_fluxFactor);

        // Along the way, find the last k that has a kValue > 1.e-3
        double maxk_val = this->gsparams->maxk_threshold;
        dbg<<"Looking for maxk_val = "<<maxk_val<<std::endl;
        // Keep going until at least 5 in a row have kvalues below kvalue_accuracy.
        // (It's oscillatory, so want to make sure not to stop at a zero crossing.)

        // We use a cubic spline for the interpolation, which has an error of O(h^4) max(f'''').
        // I have no idea what range the fourth derivative can take for the hankel transform,
        // so let's take the completely arbitrary value of 10.  (This value was found to be
        // conservative for Sersic, but I haven't investigated here.)
        // 10 h^4 <= kvalue_accuracy
        // h = (kvalue_accuracy/10)^0.25
        double dk = gsparams->table_spacing * sqrt(sqrt(gsparams->kvalue_accuracy / 10.));
        dbg<<"dk = "<<dk<<std::endl;
        int n_below_thresh = 0;
        // Don't go past k = 50
        for(double k=0.; k < 50; k += dk) {

            MoffatIntegrand I(_beta, k, _pow_beta);

#ifdef DEBUGLOGGING
            std::ostream* integ_dbgout = verbose_level >= 3 ? dbgout : 0;
            integ::IntRegion<double> reg(0, _maxRrD, integ_dbgout);
#else
            integ::IntRegion<double> reg(0, _maxRrD);
#endif

            // Add explicit splits at first several roots of J0.
            // This tends to make the integral more accurate.
            for (int s=1; s<=10; ++s) {
                double root = bessel::getBesselRoot0(s);
                if (root > k * _maxRrD) break;
                reg.addSplit(root/k);
            }

            double val = integ::int1d(
                I, reg,
                this->gsparams->integration_relerr,
                this->gsparams->integration_abserr);
            val *= prefactor;

            xdbg<<"ft("<<k<<") = "<<val<<std::endl;
            _ft.addEntry(k*k, val);

            if (std::abs(val) > maxk_val) _maxk = k;

            if (std::abs(val) > this->gsparams->kvalue_accuracy) n_below_thresh = 0;
            else ++n_below_thresh;
            if (n_below_thresh == 5) break;
        }
        dbg<<"maxk = "<<_maxk<<std::endl;
    }

    boost::shared_ptr<PhotonArray> SBMoffat::SBMoffatImpl::shoot(int N, UniformDeviate u) const
    {
        dbg<<"Moffat shoot: N = "<<N<<std::endl;
        dbg<<"Target flux = "<<getFlux()<<std::endl;
        // Moffat has analytic inverse-cumulative-flux function.
        boost::shared_ptr<PhotonArray> result(new PhotonArray(N));
        double fluxPerPhoton = _flux/N;
        for (int i=0; i<N; i++) {
#ifdef USE_COS_SIN
            // First get a point uniformly distributed on unit circle
            double theta = 2.*M_PI*u();
            double rsq = u(); // cumulative dist function P(<r) = r^2 for unit circle
            double sint,cost;
            (theta * radians).sincos(sint,cost);
            // Then map radius to the Moffat flux distribution
            double newRsq = std::pow(1. - rsq * _fluxFactor, 1. / (1. - _beta)) - 1.;
            double rFactor = _rD * std::sqrt(newRsq);
            result->setPhoton(i, rFactor*cost, rFactor*sint, fluxPerPhoton);
#else
            // First get a point uniformly distributed on unit circle
            double xu, yu, rsq;
            do {
                xu = 2.*u()-1.;
                yu = 2.*u()-1.;
                rsq = xu*xu+yu*yu;
            } while (rsq>=1. || rsq==0.);
            // Then map radius to the Moffat flux distribution
            double newRsq = std::pow(1. - rsq * _fluxFactor, 1. / (1. - _beta)) - 1.;
            double rFactor = _rD * std::sqrt(newRsq / rsq);
            result->setPhoton(i, rFactor*xu, rFactor*yu, fluxPerPhoton);
#endif
        }
        dbg<<"Moffat Realized flux = "<<result->getTotalFlux()<<std::endl;
        return result;
    }

}<|MERGE_RESOLUTION|>--- conflicted
+++ resolved
@@ -98,11 +98,7 @@
         return static_cast<const SBMoffatImpl&>(*_pimpl).getTrunc();
     }
 
-<<<<<<< HEAD
-    std::string SBMoffat::SBMoffatImpl::serialize() const 
-=======
-    std::string SBMoffat::SBMoffatImpl::repr() const
->>>>>>> f025c938
+    std::string SBMoffat::SBMoffatImpl::serialize() const
     {
         std::ostringstream oss(" ");
         oss.precision(std::numeric_limits<double>::digits10 + 4);
