--- conflicted
+++ resolved
@@ -32,7 +32,6 @@
                                images[i]->getXMax()-images[i]->getXMin()+1 );
             if (Ni > _pimpl->Ninitial) _pimpl->Ninitial = Ni;
         }
-<<<<<<< HEAD
         _pimpl->Ninitial = _pimpl->Ninitial + _pimpl->Ninitial%2;
         assert(_pimpl->Ninitial%2==0);
         assert(_pimpl->Ninitial>=2);
@@ -47,24 +46,6 @@
             }
         } else {
             _pimpl->dx = dx;
-=======
-        if (padFactor <= 0.) padFactor = sbp::oversample_x;
-        // Choose the padded size for input array - size 2^N or 3*2^N
-        // Make FFT either 2^n or 3x2^n
-        _Nk = goodFFTSize(int(std::floor(padFactor*_Ninitial)));
-        _dk = TWOPI / (_Nk*_dx);
-
-        // allocate xTables
-        for (int i=0; i<_Nimages; i++) 
-            _vx.push_back(new XTable(_Nk, _dx));
-        // fill data from image, shifting to center the image in the table
-        int xStart = -((img.getXMax()-img.getXMin()+1)/2);
-        int yTab = -((img.getYMax()-img.getYMin()+1)/2);
-        for (int iy = img.getYMin(); iy<= img.getYMax(); iy++, yTab++) {
-            int xTab = xStart;
-            for (int ix = img.getXMin(); ix<= img.getXMax(); ix++, xTab++) 
-                _vx.front()->xSet(xTab, yTab, img(ix,iy));
->>>>>>> 9f0c757c
         }
 
         if (padFactor <= 0.) padFactor = sbp::oversample_x;
@@ -291,61 +272,8 @@
         }
     }
 
-<<<<<<< HEAD
     double SBInterpolatedImage::SBInterpolatedImageImpl::xValue(const Position<double>& p) const 
     { return _xtab->interpolate(p.x, p.y, *_xInterp); }
-=======
-#ifndef OLD_WAY
-    double SBInterpolatedImage::xValue(const Position<double>& p) const 
-    {
-        checkXsum();
-        return _xsum->interpolate(p.x, p.y, *_xInterp);
-    }
-
-    std::complex<double> SBInterpolatedImage::kValue(const Position<double>& p) const 
-    {
-        // Don't bother if the desired k value is cut off by the x interpolant:
-        double ux = p.x*_dx/TWOPI;
-        if (std::abs(ux) > _xInterp->urange()) return std::complex<double>(0.,0.);
-        double uy = p.y*_dx/TWOPI;
-        if (std::abs(uy) > _xInterp->urange()) return std::complex<double>(0.,0.);
-        double xKernelTransform = _xInterp->uval(ux, uy);
-
-        checkKsum();
-        return xKernelTransform * _ksum->interpolate(p.x, p.y, *_kInterp);
-    }
-
-#else
-    double SBInterpolatedImage::xValue(const Position<double>& p) const 
-    {
-        // Interpolate WITHOUT wrapping the image.
-        int ixMin = int( std::ceil(p.x/_dx - _xInterp->xrange()));
-        ixMin = std::max(ixMin, -_Ninitial/2);
-        int ixMax = int( std::floor(p.x/_dx + _xInterp->xrange()));
-        ixMax = std::min(ixMax, _Ninitial/2-1);
-        int iyMin = int( std::ceil(p.y/_dx - _xInterp->xrange()));
-        iyMin = std::max(iyMin, -_Ninitial/2);
-        int iyMax = int( std::floor(p.y/_dx + _xInterp->xrange()));
-        iyMax = std::min(iyMax, _Ninitial/2-1);
-
-        if (ixMax < ixMin || iyMax < iyMin) return 0.;  // kernel does not overlap data
-        int npts = (ixMax - ixMin+1)*(iyMax-iyMin+1);
-        tmv::Vector<double> kernel(npts,0.);
-        tmv::Matrix<double> data(_Nimages, npts, 0.);
-        int ipt = 0;
-        for (int iy = iyMin; iy <= iyMax; iy++) {
-            double deltaY = p.y/_dx - iy;
-            for (int ix = ixMin; ix <= ixMax; ix++, ipt++) {
-                double deltaX = p.x/_dx - ix;
-                kernel[ipt] = _xInterp->xval(deltaX, deltaY);
-                for (int iz=0; iz<_Nimages; iz++) {
-                    data(iz, ipt) = _vx[iz]->xval(ix, iy);
-                }
-            }
-        }
-        return _wts * data * kernel;
-    }
->>>>>>> 9f0c757c
 
     std::complex<double> SBInterpolatedImage::SBInterpolatedImageImpl::kValue(
         const Position<double>& p) const 
@@ -357,53 +285,8 @@
         if (std::abs(uy) > _xInterp->urange()) return std::complex<double>(0.,0.);
         double xKernelTransform = _xInterp->uval(ux, uy);
 
-<<<<<<< HEAD
         checkK();
         return xKernelTransform * _ktab->interpolate(p.x, p.y, *_kInterp);
-=======
-        // Range of k points within kernel
-        int ixMin = int(std::ceil(p.x/_dk - _kInterp->xrange()));
-        int ixMax = int(std::floor(p.x/_dk + _kInterp->xrange()));
-        int iyMin = int(std::ceil(p.y/_dk - _kInterp->xrange()));
-        int iyMax = int(std::floor(p.y/_dk + _kInterp->xrange()));
-
-        int ixLast = std::min(ixMax, ixMin+_Nk-1);
-        int iyLast = std::min(iyMax, iyMin+_Nk-1);
-        int npts = (ixLast-ixMin+1) * (iyLast-iyMin+1);
-        tmv::Vector<double> kernel(npts, 0.);
-        tmv::Matrix<std::complex<double> > data(_Nimages, npts, std::complex<double>(0.,0.));
-
-        int ipt = 0;
-        for (int iy = iyMin; iy <= iyLast; iy++) {
-            for (int ix = ixMin; ix <= ixLast; ix++) {
-                // sum kernel values for all aliases of this frequency
-                double sumk = 0.;
-                int iyy=iy;
-                while (iyy <= iyMax) {
-                    double deltaY = p.y/_dk - iyy;
-                    int ixx = ix;
-                    while (ixx <= ixMax) {
-                        double deltaX = p.x/_dk - ixx;
-                        sumk += _kInterp->xval(deltaX, deltaY);
-                        ixx += _Nk;
-                    }
-                    iyy += _Nk;
-                }
-                // Shift ix,iy into un-aliased zone to get k value
-                iyy = iy % _Nk;  
-                if(iyy>=_Nk/2) iyy-=_Nk; 
-                if(iyy<-_Nk/2) iyy+=_Nk;
-                int ixx = ix % _Nk;  
-                if(ixx>=_Nk/2) ixx-=_Nk; 
-                if(ixx<-_Nk/2) ixx+=_Nk;
-                for (int iz=0; iz<_Nimages; iz++) 
-                    data(iz, ipt) = _vk[iz]->kval(ixx, iyy);
-                kernel[ipt] = sumk;
-                ipt++;
-            }
-        }
-        return xKernelTransform*(_wts * data * kernel);
->>>>>>> 9f0c757c
     }
 
     // Set maxK to the value where the FT is down to maxk_threshold
