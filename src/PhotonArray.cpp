/* -*- c++ -*-
 * Copyright (c) 2012-2016 by the GalSim developers team on GitHub
 * https://github.com/GalSim-developers
 *
 * This file is part of GalSim: The modular galaxy image simulation toolkit.
 * https://github.com/GalSim-developers/GalSim
 *
 * GalSim is free software: redistribution and use in source and binary forms,
 * with or without modification, are permitted provided that the following
 * conditions are met:
 *
 * 1. Redistributions of source code must retain the above copyright notice, this
 *    list of conditions, and the disclaimer given in the accompanying LICENSE
 *    file.
 * 2. Redistributions in binary form must reproduce the above copyright notice,
 *    this list of conditions, and the disclaimer given in the documentation
 *    and/or other materials provided with the distribution.
 */
//
// PhotonArray Class members
//

//#define DEBUGLOGGING

#include <algorithm>
#include <numeric>
#include "PhotonArray.h"

#ifdef DEBUGLOGGING
#include <vector>
#endif

namespace galsim {

    template <typename T>
    struct ArrayDeleter {
        void operator()(T* p) const { delete [] p; }
    };

    PhotonArray::PhotonArray(int N) : _x(N), _y(N), _flux(N), _is_correlated(false)
    {}

    void PhotonArray::allocateAngleVectors()
    {
<<<<<<< HEAD
        if (_dxdz.size() != size()) _dxdz.resize(size());
        if (_dydz.size() != size()) _dydz.resize(size());
    }

    void PhotonArray::allocateLambdaVector()
    {
        if (_lambda.size() != size()) _lambda.resize(size());
=======
        if (!hasAllocatedAngles()) {
            _dxdz.resize(size());
            _dydz.resize(size());
        }
    }

    void PhotonArray::allocateWavelengthVector()
    {
        if (!hasAllocatedWavelengths()) {
            _wavelength.resize(size());
        }
    }

    bool PhotonArray::hasAllocatedAngles()
    {
        // dydz should always be in sync, so not need to check it.
        return _dxdz.size() == size();
    }

    bool PhotonArray::hasAllocatedWavelengths()
    {
        return _wavelength.size() == size();
>>>>>>> 2b38f96d
    }

    double PhotonArray::getTotalFlux() const
    {
        double total = 0.;
        return std::accumulate(_flux.begin(), _flux.end(), total);
    }

    void PhotonArray::setTotalFlux(double flux)
    {
        double oldFlux = getTotalFlux();
        if (oldFlux==0.) return; // Do nothing if the flux is zero to start with
        scaleFlux(flux / oldFlux);
    }

    void PhotonArray::scaleFlux(double scale)
    {
        std::transform(_flux.begin(), _flux.end(), _flux.begin(),
                       std::bind2nd(std::multiplies<double>(),scale));
    }

    void PhotonArray::scaleXY(double scale)
    {
        std::transform(_x.begin(), _x.end(), _x.begin(),
                       std::bind2nd(std::multiplies<double>(),scale));
        std::transform(_y.begin(), _y.end(), _y.begin(),
                       std::bind2nd(std::multiplies<double>(),scale));
    }

    void PhotonArray::assignAt(int istart, const PhotonArray& rhs)
    {
        if (istart + rhs.size() > size())
            throw std::runtime_error("Trying to assign past the end of PhotonArray");

        std::copy(rhs._x.begin(), rhs._x.end(), _x.begin()+istart);
        std::copy(rhs._y.begin(), rhs._y.end(), _y.begin()+istart);
        std::copy(rhs._flux.begin(), rhs._flux.end(), _flux.begin()+istart);
        if (rhs._dxdz.size() > 0) {
            allocateAngleVectors();
            std::copy(rhs._dxdz.begin(), rhs._dxdz.end(), _dxdz.begin()+istart);
            std::copy(rhs._dydz.begin(), rhs._dydz.end(), _dydz.begin()+istart);
        }
<<<<<<< HEAD
        if (rhs._lambda.size() > 0) {
            allocateLambdaVector();
            std::copy(rhs._lambda.begin(), rhs._lambda.end(), _lambda.begin()+istart);
=======
        if (rhs._wavelength.size() > 0) {
            allocateWavelengthVector();
            std::copy(rhs._wavelength.begin(), rhs._wavelength.end(), _wavelength.begin()+istart);
>>>>>>> 2b38f96d
        }
    }

    // Helper for multiplying x * y * N
    struct MultXYScale
    {
        MultXYScale(double scale) : _scale(scale) {}
        double operator()(double x, double y) { return x * y * _scale; }
        double _scale;
    };

    void PhotonArray::convolve(const PhotonArray& rhs, UniformDeviate ud)
    {
        // If both arrays have correlated photons, then we need to shuffle the photons
        // as we convolve them.
        if (_is_correlated && rhs._is_correlated) return convolveShuffle(rhs,ud);

        // If neither or only one is correlated, we are ok to just use them in order.
        if (rhs.size() != size())
            throw std::runtime_error("PhotonArray::convolve with unequal size arrays");
        // Add x coordinates:
        std::transform(_x.begin(), _x.end(), rhs._x.begin(), _x.begin(), std::plus<double>());
        // Add y coordinates:
        std::transform(_y.begin(), _y.end(), rhs._y.begin(), _y.begin(), std::plus<double>());
        // Multiply fluxes, with a factor of N needed:
        std::transform(_flux.begin(), _flux.end(), rhs._flux.begin(), _flux.begin(),
                       MultXYScale(size()));

        // If rhs was correlated, then the output will be correlated.
        // This is ok, but we need to mark it as such.
        if (rhs._is_correlated) _is_correlated = true;
    }

    void PhotonArray::convolveShuffle(const PhotonArray& rhs, UniformDeviate ud)
    {
        int N = size();
        if (rhs.size() != N)
            throw std::runtime_error("PhotonArray::convolve with unequal size arrays");
        double xSave=0.;
        double ySave=0.;
        double fluxSave=0.;

        for (int iOut = N-1; iOut>=0; iOut--) {
            // Randomly select an input photon to use at this output
            // NB: don't need floor, since rhs is positive, so floor is superfluous.
            int iIn = int((iOut+1)*ud());
            if (iIn > iOut) iIn=iOut;  // should not happen, but be safe
            if (iIn < iOut) {
                // Save input information
                xSave = _x[iOut];
                ySave = _y[iOut];
                fluxSave = _flux[iOut];
            }
            _x[iOut] = _x[iIn] + rhs._x[iOut];
            _y[iOut] = _y[iIn] + rhs._y[iOut];
            _flux[iOut] = _flux[iIn] * rhs._flux[iOut] * N;
            if (iIn < iOut) {
                // Move saved info to new location in array
                _x[iIn] = xSave;
                _y[iIn] = ySave ;
                _flux[iIn] = fluxSave;
            }
        }
    }

    void PhotonArray::takeYFrom(const PhotonArray& rhs)
    {
        assert(rhs.size()==size());
        int N = size();
        for (int i=0; i<N; i++) {
            _y[i] = rhs._x[i];
            _flux[i] *= rhs._flux[i]*N;
        }
    }

    template <class T>
    double PhotonArray::addTo(ImageView<T> target) const
    {
        Bounds<int> b = target.getBounds();

        if (!b.isDefined())
            throw std::runtime_error("Attempting to PhotonArray::addTo an Image with"
                                     " undefined Bounds");

        // Factor to turn flux into surface brightness in an Image pixel
        dbg<<"In PhotonArray::addTo\n";
        dbg<<"bounds = "<<b<<std::endl;

        double addedFlux = 0.;
#ifdef DEBUGLOGGING
        double totalFlux = 0.;
        double lostFlux = 0.;
        int nx = target.getXMax()-target.getXMin()+1;
        int ny = target.getYMax()-target.getYMin()+1;
        std::vector<std::vector<double> > posFlux(nx,std::vector<double>(ny,0.));
        std::vector<std::vector<double> > negFlux(nx,std::vector<double>(ny,0.));
#endif
        for (int i=0; i<int(size()); i++) {
            int ix = int(floor(_x[i] + 0.5));
            int iy = int(floor(_y[i] + 0.5));
#ifdef DEBUGLOGGING
            totalFlux += _flux[i];
            xdbg<<"  photon: ("<<_x[i]<<','<<_y[i]<<")  f = "<<_flux[i]<<std::endl;
#endif
            if (b.includes(ix,iy)) {
#ifdef DEBUGLOGGING
                if (_flux[i] > 0.) posFlux[ix-target.getXMin()][iy-target.getXMin()] += _flux[i];
                else negFlux[ix-target.getXMin()][iy-target.getXMin()] -= _flux[i];
#endif
                target(ix,iy) += _flux[i];
                addedFlux += _flux[i];
            } else {
#ifdef DEBUGLOGGING
                xdbg<<"lost flux at ix = "<<ix<<", iy = "<<iy<<" with flux = "<<_flux[i]<<std::endl;
                lostFlux += _flux[i];
#endif
            }
        }
#ifdef DEBUGLOGGING
        dbg<<"totalFlux = "<<totalFlux<<std::endl;
        dbg<<"addedlFlux = "<<addedFlux<<std::endl;
        dbg<<"lostFlux = "<<lostFlux<<std::endl;
        for(int ix=0;ix<nx;++ix) {
            for(int iy=0;iy<ny;++iy) {
                double pos = posFlux[ix][iy];
                double neg = negFlux[ix][iy];
                double tot = pos + neg;
                if (tot > 0.) {
                    xdbg<<"eta("<<ix+target.getXMin()<<','<<iy+target.getXMin()<<") = "<<
                        neg<<" / "<<tot<<" = "<<neg/tot<<std::endl;
                }
            }
        }
#endif

        return addedFlux;
    }

    // instantiate template functions for expected image types
    template double PhotonArray::addTo(ImageView<float> image) const;
    template double PhotonArray::addTo(ImageView<double> image) const;

}<|MERGE_RESOLUTION|>--- conflicted
+++ resolved
@@ -42,15 +42,6 @@
 
     void PhotonArray::allocateAngleVectors()
     {
-<<<<<<< HEAD
-        if (_dxdz.size() != size()) _dxdz.resize(size());
-        if (_dydz.size() != size()) _dydz.resize(size());
-    }
-
-    void PhotonArray::allocateLambdaVector()
-    {
-        if (_lambda.size() != size()) _lambda.resize(size());
-=======
         if (!hasAllocatedAngles()) {
             _dxdz.resize(size());
             _dydz.resize(size());
@@ -73,7 +64,6 @@
     bool PhotonArray::hasAllocatedWavelengths()
     {
         return _wavelength.size() == size();
->>>>>>> 2b38f96d
     }
 
     double PhotonArray::getTotalFlux() const
@@ -116,15 +106,9 @@
             std::copy(rhs._dxdz.begin(), rhs._dxdz.end(), _dxdz.begin()+istart);
             std::copy(rhs._dydz.begin(), rhs._dydz.end(), _dydz.begin()+istart);
         }
-<<<<<<< HEAD
-        if (rhs._lambda.size() > 0) {
-            allocateLambdaVector();
-            std::copy(rhs._lambda.begin(), rhs._lambda.end(), _lambda.begin()+istart);
-=======
         if (rhs._wavelength.size() > 0) {
             allocateWavelengthVector();
             std::copy(rhs._wavelength.begin(), rhs._wavelength.end(), _wavelength.begin()+istart);
->>>>>>> 2b38f96d
         }
     }
 
