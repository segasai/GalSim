//
// Functions for the Surface Brightness Profile Class
//

//#define DEBUGLOGGING

#include "SBProfile.h"
#include "integ/Int.h"
#include "TMV.h"
#include "Solve.h"
#include "integ/Int.h"

#ifdef DEBUGLOGGING
#include <fstream>
std::ostream* dbgout = new std::ofstream("debug.out");
int verbose_level = 2;
#endif

#include <numeric>

namespace galsim {

    // ????? Change treatement of aliased images to simply add in the aliased
    // FT components instead of doing a larger FT and then subsampling!
    // ??? Make a formula for asymptotic high-k SBSersic::kValue ??


    //
    // Virtual methods of Base Class "SBProfile"
    //

    SBDistort SBProfile::scaleFlux(double fluxRatio) const
    { return SBDistort(*this,1.,0.,0.,1.,Position<double>(0.,0.),fluxRatio); }

    SBDistort SBProfile::setFlux(double flux) const
    { return SBDistort(*this,1.,0.,0.,1.,Position<double>(0.,0.),flux/getFlux()); }

    SBDistort SBProfile::distort(const Ellipse& e) const 
    { return SBDistort(*this,e); }

    SBDistort SBProfile::shear(double e1, double e2) const
    { return SBDistort(*this,Ellipse(e1,e2)); }

    SBDistort SBProfile::rotate(const Angle& theta) const 
    {
        return SBDistort(*this,
                         std::cos(theta.rad()),-std::sin(theta.rad()),
                         std::sin(theta.rad()),std::cos(theta.rad())); 
    }

    SBDistort SBProfile::shift(double dx, double dy) const 
    { return SBDistort(*this,1.,0.,0.,1., Position<double>(dx,dy)); }

    //
    // Common methods of Base Class "SBProfile"
    //

    ImageView<float> SBProfile::draw(double dx, int wmult) const 
    {
        dbg<<"Start draw that returns ImageView"<<std::endl;
        Image<float> img;
        draw(img, dx, wmult);
        return img.view();
    }

    template <typename T>
    double SBProfile::draw(ImageView<T>& img, double dx, int wmult) const 
    {
        dbg<<"Start draw ImageView"<<std::endl;
        if (isAnalyticX())
            return plainDraw(img, dx, wmult);
        else
            return fourierDraw(img, dx, wmult);
    }

    template <typename T>
    double SBProfile::draw(Image<T>& img, double dx, int wmult) const 
    {
        dbg<<"Start draw Image"<<std::endl;
        if (isAnalyticX())
            return plainDraw(img, dx, wmult);
        else
            return fourierDraw(img, dx, wmult);
    }

    // First is a simple case wherein we have a formula for x values:
    template <typename T>
    double SBProfile::plainDraw(ImageView<T>& I, double dx, int wmult) const 
    {
        dbg<<"Start plainDraw ImageView"<<std::endl;
        // Determine desired dx:
        dbg<<"maxK = "<<maxK()<<std::endl;
        if (dx<=0.) dx = M_PI / maxK();
        dbg<<"dx = "<<dx<<std::endl;
        // recenter an existing image, to be consistent with fourierDraw:
        int xSize = I.getXMax()-I.getXMin()+1, ySize = I.getYMax()-I.getYMin()+1;
        dbg<<"xSize = "<<xSize<<std::endl;
        I.setOrigin(-xSize/2, -ySize/2);

        assert(_pimpl.get());
        return _pimpl->fillXImage(I, dx);
    }

    template <typename T>
    double SBProfile::plainDraw(Image<T>& I, double dx, int wmult) const 
    {
        dbg<<"Start plainDraw Image"<<std::endl;
        // Determine desired dx:
        dbg<<"maxK = "<<maxK()<<std::endl;
        if (dx<=0.) dx = M_PI / maxK();
        dbg<<"dx = "<<dx<<std::endl;
        if (!I.getBounds().isDefined()) {
            if (wmult<1) throw SBError("Requested wmult<1 in plainDraw()");
            // Need to choose an image size
            int N = static_cast<int> (std::ceil(2*M_PI/(dx*stepK())));
            dbg<<"N = "<<N<<std::endl;

            // Round up to an even value
            N = 2*( (N+1)/2);
            N *= wmult; // make even bigger if desired
            dbg<<"N => "<<N<<std::endl;
            Bounds<int> imgsize(-N/2, N/2-1, -N/2, N/2-1);
            dbg<<"imgsize => "<<imgsize<<std::endl;
            I.resize(imgsize);
        } else {
            // recenter an existing image, to be consistent with fourierDraw:
            int xSize = I.getXMax()-I.getXMin()+1, ySize = I.getYMax()-I.getYMin()+1;
            dbg<<"xSize = "<<xSize<<std::endl;
            I.setOrigin(-xSize/2, -ySize/2);
        }

        // TODO: If we decide not to keep the scale, then can switch to simply:
        // return _pimpl->fillXImage(I.view(), dx);
        // (And switch fillXImage to take a const ImageView<T>& argument.)
        ImageView<T> Iv = I.view();
        assert(_pimpl.get());
        double ret = _pimpl->fillXImage(Iv, dx);
        I.setScale(Iv.getScale());
        dbg<<"scale => "<<I.getScale()<<std::endl;
        return ret;
    }
 
    template <typename T>
    double SBProfile::SBProfileImpl::doFillXImage2(ImageView<T>& I, double dx) const 
    {
        xdbg<<"Start doFillXImage2"<<std::endl;
        double totalflux=0;
        for (int y = I.getYMin(); y <= I.getYMax(); y++) {
            int x = I.getXMin(); 
            typedef typename Image<T>::iterator ImIter;
            ImIter ee=I.rowEnd(y);
            for (ImIter it=I.rowBegin(y); it!=ee; ++it, ++x) {
                Position<double> p(x*dx,y*dx); // since x,y are pixel indices
                *it = xValue(p);
                totalflux += *it;
            } 
        }
        I.setScale(dx);
        xdbg<<"scale => "<<I.getScale()<<std::endl;
        return totalflux * (dx*dx);
    }

    // Now the more complex case: real space via FT from k space.
    // Will enforce image size is power of 2 or 3x2^n.
    // Aliasing will be handled by folding the k values before transforming
    // And enforce no image folding
    template <typename T>
    double SBProfile::fourierDraw(ImageView<T>& I, double dx, int wmult) const 
    {
        Bounds<int> imgBounds; // Bounds for output image
        if (wmult<1) throw SBError("Requested wmult<1 in fourierDraw()");
        // First choose desired dx if we were not given one:
        if (dx<=0.) {
            // Choose for ourselves:
            dx = M_PI / maxK();
        }

        dbg << " maxK() " << maxK() << " dx " << dx << std::endl;

        // Now decide how big the FT must be to avoid folding:
        double xRange = 2*M_PI*wmult / stepK();
        int Nnofold = static_cast<int> (std::ceil(xRange / dx -0.0001));
        dbg << " stepK() " << stepK() << " Nnofold " << Nnofold << std::endl;

        // W must make something big enough to cover the target image size:
        int xSize, ySize;
        xSize = I.getXMax()-I.getXMin()+1;
        ySize = I.getYMax()-I.getYMin()+1;
        if (xSize  > Nnofold) Nnofold = xSize;
        if (ySize  > Nnofold) Nnofold = ySize;
        xRange = Nnofold * dx;

        // Round up to a good size for making FFTs:
        int NFT = goodFFTSize(Nnofold);
        NFT = std::max(NFT,sbp::minimum_fft_size);
        dbg << " After adjustments: Nnofold " << Nnofold << " NFT " << NFT << std::endl;
        if (NFT > sbp::maximum_fft_size)
            FormatAndThrow<SBError>() << 
                "fourierDraw() requires an FFT that is too large, " << NFT;

        // Move the output image to be centered near zero
        I.setOrigin(-xSize/2, -ySize/2);
        double dk = 2.*M_PI/(NFT*dx);
        dbg << 
            " After adjustments: dx " << dx << " dk " << dk << 
            " maxK " << dk*NFT/2 << std::endl;
        assert(dk <= stepK());
        XTable* xtmp=0;
        if (NFT*dk/2 > maxK()) {
            dbg<<"NFT*dk/2 = "<<NFT*dk/2<<" > maxK() = "<<maxK()<<std::endl;
            dbg<<"Use NFT = "<<NFT<<std::endl;
            // No aliasing: build KTable and transform
            KTable kt(NFT,dk);
            assert(_pimpl.get());
            _pimpl->fillKGrid(kt); 
            xtmp = kt.transform();
        } else {
            dbg<<"NFT*dk/2 = "<<NFT*dk/2<<" <= maxK() = "<<maxK()<<std::endl;
            // There will be aliasing.  Construct a KTable out to maxK() and
            // then wrap it
            int Nk = static_cast<int> (std::ceil(maxK()/dk)) * 2;
            dbg<<"Use Nk = "<<Nk<<std::endl;
            KTable kt(Nk, dk);
            assert(_pimpl.get());
            _pimpl->fillKGrid(kt);
            KTable* kt2 = kt.wrap(NFT);
            xtmp = kt2->transform();
            delete kt2;
        }
        int Nxt = xtmp->getN();
        dbg<<"Nxt = "<<Nxt<<std::endl;
        Bounds<int> xb(-Nxt/2, Nxt/2-1, -Nxt/2, Nxt/2-1);
        if (I.getYMin() < xb.getYMin()
            || I.getYMax() > xb.getYMax()
            || I.getXMin() < xb.getXMin()
            || I.getXMax() > xb.getXMax()) {
            dbg << "Bounds error!! target image bounds " << I.getBounds()
                << " and FFT range " << xb << std::endl;
            throw SBError("fourierDraw() FT bounds do not cover target image");
        }
        double sum=0.;
        for (int y = I.getYMin(); y <= I.getYMax(); y++)
            for (int x = I.getXMin(); x <= I.getXMax(); x++) {
                I(x,y) = xtmp->xval(x,y);
                sum += I(x,y);
            }

        I.setScale(dx);

        delete xtmp;  // no memory leak!
        return sum*dx*dx;;
    }

    // TODO: I'd like to try to separate out the resize operation.  
    // Then this function can just take an ImageView<T>& argument, not also an Image<T>.
    // Similar to what plainDraw does by passing the bulk of the work to fillXImage.
    // In fact, if we could have a single resizer, than that could be called from draw()
    // and both plainDraw and fourierDraw could drop to only having the ImageView argument.
    template <typename T>
    double SBProfile::fourierDraw(Image<T>& I, double dx, int wmult) const 
    {
        Bounds<int> imgBounds; // Bounds for output image
        bool sizeIsFree = !I.getBounds().isDefined();
        if (wmult<1) throw SBError("Requested wmult<1 in fourierDraw()");
        // First choose desired dx if we were not given one:
        if (dx<=0.) {
            // Choose for ourselves:
            dx = M_PI / maxK();
        }

        dbg << " maxK() " << maxK() << " dx " << dx << std::endl;

        // Now decide how big the FT must be to avoid folding:
        double xRange = 2*M_PI*wmult / stepK();
        int Nnofold = static_cast<int> (std::ceil(xRange / dx -0.0001));
        dbg << " stepK() " << stepK() << " Nnofold " << Nnofold << std::endl;

        // And if there is a target image size, we must make something big enough to cover
        // the target image size:
        if (!sizeIsFree) {
            int xSize, ySize;
            xSize = I.getXMax()-I.getXMin()+1;
            ySize = I.getYMax()-I.getYMin()+1;
            if (xSize  > Nnofold) Nnofold = xSize;
            if (ySize  > Nnofold) Nnofold = ySize;
            xRange = Nnofold * dx;
        }

        // Round up to a good size for making FFTs:
        int NFT = goodFFTSize(Nnofold);
        NFT = std::max(NFT,sbp::minimum_fft_size);
        dbg << " After adjustments: Nnofold " << Nnofold << " NFT " << NFT << std::endl;
        if (NFT > sbp::maximum_fft_size)
            FormatAndThrow<SBError>() << 
                "fourierDraw() requires an FFT that is too large, " << NFT;

        // If we are free to set up output image, make it size of FFT
        if (sizeIsFree) {
            int Nimg = NFT;
            // Reduce to make even
            Nimg = 2*(Nimg/2);
            imgBounds = Bounds<int>(-Nimg/2, Nimg/2-1, -Nimg/2, Nimg/2-1);
            I.resize(imgBounds);
        } else {
            // Going to move the output image to be centered near zero
            int xSize, ySize;
            xSize = I.getXMax()-I.getXMin()+1;
            ySize = I.getYMax()-I.getYMin()+1;
            I.setOrigin(-xSize/2, -ySize/2);
        }
        double dk = 2.*M_PI/(NFT*dx);
        dbg << 
            " After adjustments: dx " << dx << " dk " << dk << 
            " maxK " << dk*NFT/2 << std::endl;
        assert(dk <= stepK());
        XTable* xtmp=0;
        if (NFT*dk/2 > maxK()) {
            dbg<<"NFT*dk/2 = "<<NFT*dk/2<<" > maxK() = "<<maxK()<<std::endl;
            dbg<<"Use NFT = "<<NFT<<std::endl;
            // No aliasing: build KTable and transform
            KTable kt(NFT,dk);
            assert(_pimpl.get());
            _pimpl->fillKGrid(kt); 
            xtmp = kt.transform();
        } else {
            dbg<<"NFT*dk/2 = "<<NFT*dk/2<<" <= maxK() = "<<maxK()<<std::endl;
            // There will be aliasing.  Construct a KTable out to maxK() and
            // then wrap it
            int Nk = static_cast<int> (std::ceil(maxK()/dk)) * 2;
            dbg<<"Use Nk = "<<Nk<<std::endl;
            KTable kt(Nk, dk);
            assert(_pimpl.get());
            _pimpl->fillKGrid(kt);
            KTable* kt2 = kt.wrap(NFT);
            xtmp = kt2->transform();
            delete kt2;
        }
        int Nxt = xtmp->getN();
        dbg<<"Nxt = "<<Nxt<<std::endl;
        Bounds<int> xb(-Nxt/2, Nxt/2-1, -Nxt/2, Nxt/2-1);
        if (I.getYMin() < xb.getYMin()
            || I.getYMax() > xb.getYMax()
            || I.getXMin() < xb.getXMin()
            || I.getXMax() > xb.getXMax()) {
            dbg << "Bounds error!! target image bounds " << I.getBounds()
                << " and FFT range " << xb << std::endl;
            throw SBError("fourierDraw() FT bounds do not cover target image");
        }
        double sum=0.;
        for (int y = I.getYMin(); y <= I.getYMax(); y++)
            for (int x = I.getXMin(); x <= I.getXMax(); x++) {
                I(x,y) = xtmp->xval(x,y);
                sum += I(x,y);
            }

        I.setScale(dx);

        delete xtmp;  // no memory leak!
        return sum*dx*dx;;
    }

    template <typename T>
    void SBProfile::drawK(ImageView<T>& Re, ImageView<T>& Im, double dk, int wmult) const 
    {
        if (isAnalyticK()) 
            plainDrawK(Re, Im, dk, wmult);   // calculate in k space
        else               
            fourierDrawK(Re, Im, dk, wmult); // calculate via FT from real space
    }

    template <typename T>
    void SBProfile::drawK(Image<T>& Re, Image<T>& Im, double dk, int wmult) const 
    {
        if (isAnalyticK()) 
            plainDrawK(Re, Im, dk, wmult);   // calculate in k space
        else               
            fourierDrawK(Re, Im, dk, wmult); // calculate via FT from real space
    }

    template <typename T>
    void SBProfile::plainDrawK(ImageView<T>& Re, ImageView<T>& Im, double dk, int wmult) const 
    {
        // Make sure input images match or are both null
        assert(Re.getBounds() == Im.getBounds());
        if (dk<=0.) dk = stepK();

        // recenter an existing image, to be consistent with fourierDrawK:
        int xSize = Re.getXMax()-Re.getXMin()+1, ySize = Re.getYMax()-Re.getYMin()+1;
        Re.setOrigin(-xSize/2, -ySize/2);
        Im.setOrigin(-xSize/2, -ySize/2);

        // ??? Make this into a virtual function to allow pipelining?
        for (int y = Re.getYMin(); y <= Re.getYMax(); y++) {
            int x = Re.getXMin(); 
            typedef typename ImageView<T>::iterator ImIter;
            ImIter ee=Re.rowEnd(y);
            for (ImIter it=Re.rowBegin(y), it2=Im.rowBegin(y); it!=ee; ++it, ++it2, ++x) {
                Position<double> p(x*dk,y*dk); // since x,y are pixel indicies
                std::complex<double> c = this->kValue(p);  
                *it = c.real(); 
                *it2 = c.imag(); 
            } 
        }

        Re.setScale(dk);
        Im.setScale(dk);
    }

    template <typename T>
    void SBProfile::plainDrawK(Image<T>& Re, Image<T>& Im, double dk, int wmult) const 
    {
        // Make sure input images match or are both null
        assert(!(Re.getBounds().isDefined() || Im.getBounds().isDefined()) 
               || (Re.getBounds() == Im.getBounds()));
        if (dk<=0.) dk = stepK();

        if (!Re.getBounds().isDefined()) {
            if (wmult<1) throw SBError("Requested wmult<1 in plainDrawK()");
            // Need to choose an image size
            int N = static_cast<int> (std::ceil(2.*maxK()*wmult / dk));
            // Round up to an even value
            N = 2*( (N+1)/2);

            Bounds<int> imgsize(-N/2, N/2-1, -N/2, N/2-1);
            Re.resize(imgsize);
            Im.resize(imgsize);
        } else {
            // recenter an existing image, to be consistent with fourierDrawK:
            int xSize = Re.getXMax()-Re.getXMin()+1, ySize = Re.getYMax()-Re.getYMin()+1;
            Re.setOrigin(-xSize/2, -ySize/2);
            Im.setOrigin(-xSize/2, -ySize/2);
        }

        // ??? Make this into a virtual function to allow pipelining?
        for (int y = Re.getYMin(); y <= Re.getYMax(); y++) {
            int x = Re.getXMin(); 
            typedef typename ImageView<T>::iterator ImIter;
            ImIter ee=Re.rowEnd(y);
            for (ImIter it=Re.rowBegin(y), it2=Im.rowBegin(y); it!=ee; ++it, ++it2, ++x) {
                Position<double> p(x*dk,y*dk); // since x,y are pixel indicies
                std::complex<double> c = this->kValue(p);  
                *it = c.real(); 
                *it2 = c.imag(); 
            } 
        }

        Re.setScale(dk);
        Im.setScale(dk);
    }

    // Build K domain by transform from X domain.  This is likely
    // to be a rare event but what the heck.  Enforce no "aliasing"
    // by oversampling and extending x domain if needed.  Force
    // power of 2 for transform

    template <typename T>
    void SBProfile::fourierDrawK(ImageView<T>& Re, ImageView<T>& Im, double dk, int wmult) const 
    {
        assert(Re.getBounds() == Im.getBounds());

        int oversamp =1; // oversampling factor
        Bounds<int> imgBounds; // Bounds for output image
        if (wmult<1) throw SBError("Requested wmult<1 in fourierDrawK()");
        // First choose desired dx
        if (dk<=0.) {
            // Choose for ourselves:
            dk = stepK();
        } else {
            // We have a value we must produce.  Do we need to oversample in k
            // to avoid folding from real space?
            // Note a little room for numerical slop before triggering oversampling:
            oversamp = static_cast<int> ( std::ceil(dk/stepK() - 0.0001));
        }

        // Now decide how big the FT must be to avoid folding
        double kRange = 2*maxK()*wmult;
        int Nnofold = static_cast<int> (std::ceil(oversamp*kRange / dk -0.0001));

        // And if there is a target image size, we must make something big enough to cover
        // the target image size:
        int xSize, ySize;
        xSize = Re.getXMax()-Re.getXMin()+1;
        ySize = Re.getYMax()-Re.getYMin()+1;
        if (xSize * oversamp > Nnofold) Nnofold = xSize*oversamp;
        if (ySize * oversamp > Nnofold) Nnofold = ySize*oversamp;
        kRange = Nnofold * dk / oversamp;

        // Round up to a power of 2 to get required FFT size
        int NFT = sbp::minimum_fft_size;
        while (NFT < Nnofold && NFT<= sbp::maximum_fft_size) NFT *= 2;
        if (NFT > sbp::maximum_fft_size)
            throw SBError("fourierDrawK() requires an FFT that is too large");

        // Move the output image to be centered near zero
        Re.setOrigin(-xSize/2, -ySize/2);
        Im.setOrigin(-xSize/2, -ySize/2);

        double dx = 2.*M_PI*oversamp/(NFT*dk);
        XTable xt(NFT,dx);
        assert(_pimpl.get());
        _pimpl->fillXGrid(xt);
        KTable *ktmp = xt.transform();

        int Nkt = ktmp->getN();
        Bounds<int> kb(-Nkt/2, Nkt/2-1, -Nkt/2, Nkt/2-1);
        if (Re.getYMin() < kb.getYMin()
            || Re.getYMax()*oversamp > kb.getYMax()
            || Re.getXMin()*oversamp < kb.getXMin()
            || Re.getXMax()*oversamp > kb.getXMax()) {
            dbg << "Bounds error!! oversamp is " << oversamp
                << " target image bounds " << Re.getBounds()
                << " and FFT range " << kb << std::endl;
            throw SBError("fourierDrawK() FT bounds do not cover target image");
        }

        for (int y = Re.getYMin(); y <= Re.getYMax(); y++)
            for (int x = Re.getXMin(); x <= Re.getXMax(); x++) {
                Re(x,y) = ktmp->kval(x*oversamp,y*oversamp).real();
                Im(x,y) = ktmp->kval(x*oversamp,y*oversamp).imag();
            }

        Re.setScale(dk);
        Im.setScale(dk);

        delete ktmp;  // no memory leak!
    }

    template <typename T>
    void SBProfile::fourierDrawK(Image<T>& Re, Image<T>& Im, double dk, int wmult) const 
    {
        assert(!(Re.getBounds().isDefined() || Im.getBounds().isDefined()) 
               || (Re.getBounds() == Im.getBounds()));

        int oversamp =1; // oversampling factor
        Bounds<int> imgBounds; // Bounds for output image
        bool sizeIsFree = !Re.getBounds().isDefined();
        if (wmult<1) throw SBError("Requested wmult<1 in fourierDrawK()");
        bool canReduceDk=true;
        // First choose desired dx
        if (dk<=0.) {
            // Choose for ourselves:
            dk = stepK();
            canReduceDk = true;
        } else {
            // We have a value we must produce.  Do we need to oversample in k
            // to avoid folding from real space?
            // Note a little room for numerical slop before triggering oversampling:
            oversamp = static_cast<int> ( std::ceil(dk/stepK() - 0.0001));
            canReduceDk = false; // Force output image to input dx.
        }

        // Now decide how big the FT must be to avoid folding
        double kRange = 2*maxK()*wmult;
        int Nnofold = static_cast<int> (std::ceil(oversamp*kRange / dk -0.0001));

        // And if there is a target image size, we must make something big enough to cover
        // the target image size:
        if (!sizeIsFree) {
            int xSize, ySize;
            xSize = Re.getXMax()-Re.getXMin()+1;
            ySize = Re.getYMax()-Re.getYMin()+1;
            if (xSize * oversamp > Nnofold) Nnofold = xSize*oversamp;
            if (ySize * oversamp > Nnofold) Nnofold = ySize*oversamp;
            kRange = Nnofold * dk / oversamp;
            // If the input image *size* was specified but not the input *dk*, then
            // we will hold dk at the Nyquist scale:
            canReduceDk = false;
        }

        // Round up to a power of 2 to get required FFT size
        int NFT = sbp::minimum_fft_size;
        while (NFT < Nnofold && NFT<= sbp::maximum_fft_size) NFT *= 2;
        if (NFT > sbp::maximum_fft_size)
            throw SBError("fourierDrawK() requires an FFT that is too large");

        // If we are free to set up output image, make it size of FFT less oversampling
        if (sizeIsFree) {
            int Nimg = NFT / oversamp;
            // Reduce to make even
            Nimg = 2*(Nimg/2);
            imgBounds = Bounds<int>(-Nimg/2, Nimg/2-1, -Nimg/2, Nimg/2-1);
            Re.resize(imgBounds);
            Im.resize(imgBounds);
            // Reduce dk if 2^N made left room to do so.
            if (canReduceDk) {
                dk = kRange / Nimg; 
            }
        } else {
            // Going to move the output image to be centered near zero
            int xSize, ySize;
            xSize = Re.getXMax()-Re.getXMin()+1;
            ySize = Re.getYMax()-Re.getYMin()+1;
            Re.setOrigin(-xSize/2, -ySize/2);
            Im.setOrigin(-xSize/2, -ySize/2);
        }

        double dx = 2.*M_PI*oversamp/(NFT*dk);
        XTable xt(NFT,dx);
        assert(_pimpl.get());
        _pimpl->fillXGrid(xt);
        KTable *ktmp = xt.transform();

        int Nkt = ktmp->getN();
        Bounds<int> kb(-Nkt/2, Nkt/2-1, -Nkt/2, Nkt/2-1);
        if (Re.getYMin() < kb.getYMin()
            || Re.getYMax()*oversamp > kb.getYMax()
            || Re.getXMin()*oversamp < kb.getXMin()
            || Re.getXMax()*oversamp > kb.getXMax()) {
            dbg << "Bounds error!! oversamp is " << oversamp
                << " target image bounds " << Re.getBounds()
                << " and FFT range " << kb << std::endl;
            throw SBError("fourierDrawK() FT bounds do not cover target image");
        }

        for (int y = Re.getYMin(); y <= Re.getYMax(); y++)
            for (int x = Re.getXMin(); x <= Re.getXMax(); x++) {
                Re(x,y) = ktmp->kval(x*oversamp,y*oversamp).real();
                Im(x,y) = ktmp->kval(x*oversamp,y*oversamp).imag();
            }

        Re.setScale(dk);
        Im.setScale(dk);

        delete ktmp;  // no memory leak!
    }

    void SBProfile::SBProfileImpl::fillXGrid(XTable& xt) const 
    {
        int N = xt.getN();
        double dx = xt.getDx();
        for (int iy = -N/2; iy < N/2; iy++) {
            double y = iy*dx;
            for (int ix = -N/2; ix < N/2; ix++) {
                Position<double> x(ix*dx,y);
                xt.xSet(ix,iy,xValue(x));
            }
        }
    }

    void SBProfile::SBProfileImpl::fillKGrid(KTable& kt) const 
    {
        int N = kt.getN();
        double dk = kt.getDk();
#if 0
        // The simple version, saved for reference
        for (int iy = -N/2; iy < N/2; iy++) {
            // Only need ix>=0 because it's Hermitian:
            for (int ix = 0; ix <= N/2; ix++) {
                Position<double> k(ix*dk,iy*dk);
                kt.kSet(ix,iy,kValue(k));
            }
        }
#else
        // A faster version that pulls out all the if statements
        kt.clearCache();
        // First iy=0
        Position<double> k1(0.,0.);
        for (int ix = 0; ix <= N/2; ix++, k1.x += dk) kt.kSet2(ix,0,kValue(k1));

        // Then iy = 1..N/2-1
        k1.y = dk;
        Position<double> k2(0.,-dk);
        for (int iy = 1; iy < N/2; iy++, k1.y += dk, k2.y -= dk) {
            k1.x = k2.x = 0.;
            for (int ix = 0; ix <= N/2; ix++, k1.x += dk, k2.x += dk) {
                kt.kSet2(ix,iy,kValue(k1));
                kt.kSet2(ix,N-iy,kValue(k2));
            }
        }

        // Finally, iy = N/2
        k1.x = 0.;
        for (int ix = 0; ix <= N/2; ix++, k1.x += dk) kt.kSet2(ix,N/2,kValue(k1));
#endif
    }

    //
    // Methods for Derived Classes
    //

<<<<<<< HEAD
    void SBAdd::SBAddImpl::add(const SBProfile& rhs)
=======
    void SBAdd::initialize() 
    {
        _sumflux = _sumfx = _sumfy = 0.;
        _maxMaxK = _minStepK = 0.;
        _allAxisymmetric = _allAnalyticX = _allAnalyticK = true;
        _anyHardEdges = false;
    }

    void SBAdd::add(const SBProfile& rhs, double scale) 
>>>>>>> f864d873
    {
        xdbg<<"Start SBAdd::add.  Adding item # "<<_plist.size()+1<<std::endl;
        // Add new summand(s) to the _plist:
        assert(rhs._pimpl.get());
        const SBAddImpl *sba = dynamic_cast<const SBAddImpl*>(rhs._pimpl.get());
        if (sba) {
            // If rhs is an SBAdd, copy its full list here
            _plist.insert(_plist.end(),sba->_plist.begin(),sba->_plist.end());
        } else {
            _plist.push_back(rhs);
        }
    }

    void SBAdd::SBAddImpl::initialize() 
    {
        _sumflux = _sumfx = _sumfy = 0.;
        _maxMaxK = _minStepK = 0.;
        _allAxisymmetric = _allAnalyticX = _allAnalyticK = true;

        // Accumulate properties of all summands
        for(ConstIter it=_plist.begin(); it!=_plist.end(); ++it) {
            xdbg<<"SBAdd component has maxK, stepK = "<<
<<<<<<< HEAD
                it->maxK()<<" , "<<it->stepK()<<std::endl;
            _sumflux += it->getFlux();
            _sumfx += it->getFlux() * it->centroid().x;
            _sumfy += it->getFlux() * it->centroid().x;
            if ( it->maxK() > _maxMaxK) 
                _maxMaxK = it->maxK();
            if ( _minStepK<=0. || (it->stepK() < _minStepK) ) 
                _minStepK = it->stepK();
            _allAxisymmetric = _allAxisymmetric && it->isAxisymmetric();
            _allAnalyticX = _allAnalyticX && it->isAnalyticX();
            _allAnalyticK = _allAnalyticK && it->isAnalyticK();
=======
                (*newptr)->maxK()<<" , "<<(*newptr)->stepK()<<std::endl;
            _sumflux += (*newptr)->getFlux();
            _sumfx += (*newptr)->getFlux() * (*newptr)->centroid().x;
            _sumfy += (*newptr)->getFlux() * (*newptr)->centroid().x;
            if ( (*newptr)->maxK() > _maxMaxK) 
                _maxMaxK = (*newptr)->maxK();
            if ( _minStepK<=0. || ((*newptr)->stepK() < _minStepK) ) 
                _minStepK = (*newptr)->stepK();
            _allAxisymmetric = _allAxisymmetric && (*newptr)->isAxisymmetric();
            _anyHardEdges = _anyHardEdges || (*newptr)->hasHardEdges();
            _allAnalyticX = _allAnalyticX && (*newptr)->isAnalyticX();
            _allAnalyticK = _allAnalyticK && (*newptr)->isAnalyticK();
            newptr++;
>>>>>>> f864d873
        }
        xdbg<<"Net maxK, stepK = "<<_maxMaxK<<" , "<<_minStepK<<std::endl;
    }

    double SBAdd::SBAddImpl::xValue(const Position<double>& p) const 
    {
        ConstIter pptr = _plist.begin();
        assert(pptr != _plist.end());
        double xv = pptr->xValue(p);
        for (++pptr; pptr != _plist.end(); ++pptr)
            xv += pptr->xValue(p);
        return xv;
    } 

    std::complex<double> SBAdd::SBAddImpl::kValue(const Position<double>& k) const 
    {
        ConstIter pptr = _plist.begin();
        assert(pptr != _plist.end());
        std::complex<double> kv = pptr->kValue(k);
        for (++pptr; pptr != _plist.end(); ++pptr)
            kv += pptr->kValue(k);
        return kv;
    } 

    void SBAdd::SBAddImpl::fillKGrid(KTable& kt) const 
    {
        if (_plist.empty()) kt.clear();
        ConstIter pptr = _plist.begin();
        assert(pptr->_pimpl.get());
        pptr->_pimpl->fillKGrid(kt);
        if (++pptr != _plist.end()) {
            KTable k2(kt.getN(),kt.getDk());
            for ( ; pptr!= _plist.end(); ++pptr) {
                assert(pptr->_pimpl.get());
                pptr->_pimpl->fillKGrid(k2);
                kt.accumulate(k2);
            }
        }
    }

    void SBAdd::SBAddImpl::fillXGrid(XTable& xt) const 
    {
        if (_plist.empty()) xt.clear();
        ConstIter pptr = _plist.begin();
        assert(pptr->_pimpl.get());
        pptr->_pimpl->fillXGrid(xt);
        if (++pptr != _plist.end()) {
            XTable x2(xt.getN(),xt.getDx());
            for ( ; pptr!= _plist.end(); ++pptr) {
                assert(pptr->_pimpl.get());
                pptr->_pimpl->fillXGrid(x2);
                xt.accumulate(x2);
            }
        }
    }

    double SBAdd::SBAddImpl::getPositiveFlux() const 
    {
        double result = 0.;
        for (ConstIter pptr = _plist.begin(); pptr != _plist.end(); ++pptr) {
            result += pptr->getPositiveFlux();  
        }
        return result;
    }

    double SBAdd::SBAddImpl::getNegativeFlux() const 
    {
        double result = 0.;
        for (ConstIter pptr = _plist.begin(); pptr != _plist.end(); ++pptr) {
            result += pptr->getNegativeFlux();  
        }
        return result;
    }
        

    //
    // "SBDistort" Class 
    //
    SBDistort::SBDistortImpl::SBDistortImpl(
        const SBProfile& sbin, double mA, double mB, double mC, double mD,
        const Position<double>& cen, double fluxScaling) :
        _adaptee(sbin), _mA(mA), _mB(mB), _mC(mC), _mD(mD), _cen(cen), _fluxScaling(fluxScaling)
    {
        dbg<<"Start DistortImpl (1)\n";
        dbg<<"matrix = "<<_mA<<','<<_mB<<','<<_mC<<','<<_mD<<std::endl;
        dbg<<"cen = "<<_cen<<", fluxScaling = "<<_fluxScaling<<std::endl;

        // All the actual initialization is in a separate function so we can share code
        // with the other constructor.
        initialize();
    }

    SBDistort::SBDistortImpl::SBDistortImpl(
        const SBProfile& sbin, const Ellipse& e, double fluxScaling) :
        _adaptee(sbin), _cen(e.getX0()), _fluxScaling(fluxScaling)
    {
        dbg<<"Start DistortImpl (2)\n";
        dbg<<"e = "<<e<<", fluxScaling = "<<_fluxScaling<<std::endl;
        // First get what we need from the Ellipse:
        tmv::Matrix<double> m = e.getMatrix();
        _mA = m(0,0);
        _mB = m(0,1);
        _mC = m(1,0);
        _mD = m(1,1);

        // Then move on to the rest of the initialization process.
        initialize();
    }

    void SBDistort::SBDistortImpl::initialize() 
    {
        dbg<<"Start SBDistortImpl initialize\n";
        // First check if our adaptee is really another SBDistort:
        assert(_adaptee._pimpl.get());
        const SBDistortImpl* sbd = dynamic_cast<const SBDistortImpl*>(_adaptee._pimpl.get());
        dbg<<"sbd = "<<sbd<<std::endl;
        if (sbd) {
            dbg<<"wrapping another distortion.\n";
            // We are distorting something that's already a distortion.
            // So just compound the affine transformaions
            // New matrix is product (M_this) * (M_old)
            double mA = _mA; double mB=_mB; double mC=_mC; double mD=_mD;
            _cen += Position<double>(mA*sbd->_cen.x + mB*sbd->_cen.y,
                                     mC*sbd->_cen.x + mD*sbd->_cen.y);
            _mA = mA*sbd->_mA + mB*sbd->_mC;
            _mB = mA*sbd->_mB + mB*sbd->_mD;
            _mC = mC*sbd->_mA + mD*sbd->_mC;
            _mD = mC*sbd->_mB + mD*sbd->_mD;
            _fluxScaling *= sbd->_fluxScaling;
            dbg<<"before set adaptee"<<std::endl;
            _adaptee = sbd->_adaptee;
            dbg<<"after set adaptee"<<std::endl;
        } else {
            dbg<<"wrapping a non-distortion.\n";
        }
   
        // It will be reasonably common to have an identity matrix (for just
        // a flux scaling and/or shift) for (A,B,C,D).  If so, we can use simpler
        // versions of fwd and inv:
        if (_mA == 1. && _mB == 0. && _mC == 0. && _mD == 1.) {
            dbg<<"Using identity functions for fwd and inv\n";
            _fwd = &SBDistort::_ident;
            _inv = &SBDistort::_ident;
        } else {
            dbg<<"Using normal fwd and inv\n";
            _fwd = &SBDistort::_fwd_normal;
            _inv = &SBDistort::_inv_normal;
        }

        // Calculate some derived quantities:
        double det = _mA*_mD-_mB*_mC;
        if (det==0.) throw SBError("Attempt to SBDistort with degenerate matrix");
        _absdet = std::abs(det);
        _invdet = 1./det;

        double h1 = hypot( _mA+_mD, _mB-_mC);
        double h2 = hypot( _mA-_mD, _mB+_mC);
        _major = 0.5*std::abs(h1+h2);
        _minor = 0.5*std::abs(h1-h2);
        if (_major<_minor) std::swap(_major,_minor);
        _stillIsAxisymmetric = _adaptee.isAxisymmetric() 
            && (_mB==-_mC) 
            && (_mA==_mD)
            && (_cen.x==0.) && (_cen.y==0.); // Need pure rotation

        xdbg<<"Distortion init\n";
        xdbg<<"matrix = "<<_mA<<','<<_mB<<','<<_mC<<','<<_mD<<std::endl;
        xdbg<<"_cen = "<<_cen<<std::endl;
        xdbg<<"_invdet = "<<_invdet<<std::endl;
        xdbg<<"_absdet = "<<_absdet<<std::endl;
        xdbg<<"_fluxScaling = "<<_fluxScaling<<std::endl;
        xdbg<<"_major, _minor = "<<_major<<", "<<_minor<<std::endl;
        xdbg<<"maxK() = "<<_adaptee.maxK() / _minor<<std::endl;
        xdbg<<"stepK() = "<<_adaptee.stepK() / _major<<std::endl;

        // Calculate the values for getXRange and getYRange:
        if (_adaptee.isAxisymmetric()) {
            // The original is a circle, so first get its radius.
            _adaptee.getXRange(_xmin,_xmax,_xsplits);
            if (_xmax == integ::MOCK_INF) {
                // Then these are correct, and use +- inf for y range too.
                _ymin = -integ::MOCK_INF;
                _ymax = integ::MOCK_INF;
            } else {
                double R = _xmax;
                // The distortion takes each point on the circle to the following new coordinates:
                // (x,y) -> (A*x + B*y + x0 , C*x + D*y + y0)
                // Using x = R cos(t) and y = R sin(t), we can find the minimum wrt t as:
                // xmax = R sqrt(A^2 + B^2) + x0
                // xmin = -R sqrt(A^2 + B^2) + x0
                // ymax = R sqrt(C^2 + D^2) + y0
                // ymin = -R sqrt(C^2 + D^2) + y0
                double AApBB = _mA*_mA + _mB*_mB;
                double sqrtAApBB = sqrt(AApBB);
                double temp = sqrtAApBB * R;
                _xmin = -temp + _cen.x;
                _xmax = temp + _cen.x;
                double CCpDD = _mC*_mC + _mD*_mD;
                double sqrtCCpDD = sqrt(CCpDD);
                temp = sqrt(CCpDD) * R;
                _ymin = -temp + _cen.y;
                _ymax = temp + _cen.y;
                _ysplits.resize(_xsplits.size());
                for (size_t k=0;k<_xsplits.size();++k) {
                    // The split points work the same way.  Scale them by the same factor we
                    // scaled the R value above, then add _cen.x or _cen.y.
                    double split = _xsplits[k];
                    xxdbg<<"Adaptee split at "<<split<<std::endl;
                    _xsplits[k] = sqrtAApBB * split + _cen.x;
                    _ysplits[k] = sqrtCCpDD * split + _cen.y;
                    xxdbg<<"-> x,y splits at "<<_xsplits[k]<<"  "<<_ysplits[k]<<std::endl;
                }
                // Now a couple of calculations that get reused in getYRange(x,yminymax):
                _coeff_b = (_mA*_mC + _mB*_mD) / AApBB;
                _coeff_c = CCpDD / AApBB;
                _coeff_c2 = _absdet*_absdet / AApBB;
                xxdbg<<"adaptee is axisymmetric.\n";
                xxdbg<<"adaptees maxR = "<<R<<std::endl;
                xxdbg<<"xmin..xmax = "<<_xmin<<" ... "<<_xmax<<std::endl;
                xxdbg<<"ymin..ymax = "<<_ymin<<" ... "<<_ymax<<std::endl;
            }
        } else {
            // Apply the distortion to each of the four corners of the original
            // and find the minimum and maximum.
            double xmin_1, xmax_1;
            std::vector<double> xsplits0;
            _adaptee.getXRange(xmin_1,xmax_1,xsplits0);
            double ymin_1, ymax_1;
            std::vector<double> ysplits0;
            _adaptee.getYRange(ymin_1,ymax_1,ysplits0);
            // Note: This doesn't explicitly check for MOCK_INF values.
            // It shouldn't be a problem, since the integrator will still treat
            // large values near MOCK_INF as infinity, but it just means that 
            // the following calculations might be wasted flops.
            Position<double> bl = fwd(Position<double>(xmin_1,ymin_1));
            Position<double> br = fwd(Position<double>(xmax_1,ymin_1));
            Position<double> tl = fwd(Position<double>(xmin_1,ymax_1));
            Position<double> tr = fwd(Position<double>(xmax_1,ymax_1));
            _xmin = std::min(std::min(std::min(bl.x,br.x),tl.x),tr.x) + _cen.x;
            _xmax = std::max(std::max(std::max(bl.x,br.x),tl.x),tr.x) + _cen.x;
            _ymin = std::min(std::min(std::min(bl.y,br.y),tl.y),tr.y) + _cen.y;
            _ymax = std::max(std::max(std::max(bl.y,br.y),tl.y),tr.y) + _cen.y;
            xxdbg<<"adaptee is not axisymmetric.\n";
            xxdbg<<"adaptees x range = "<<xmin_1<<" ... "<<xmax_1<<std::endl;
            xxdbg<<"adaptees y range = "<<ymin_1<<" ... "<<ymax_1<<std::endl;
            xxdbg<<"Corners are: bl = "<<bl<<std::endl;
            xxdbg<<"             br = "<<br<<std::endl;
            xxdbg<<"             tl = "<<tl<<std::endl;
            xxdbg<<"             tr = "<<tr<<std::endl;
            xxdbg<<"xmin..xmax = "<<_xmin<<" ... "<<_xmax<<std::endl;
            xxdbg<<"ymin..ymax = "<<_ymin<<" ... "<<_ymax<<std::endl;
            if (bl.x + _cen.x > _xmin && bl.x + _cen.x < _xmax) {
                xxdbg<<"X Split from bl.x = "<<bl.x+_cen.x<<std::endl;
                _xsplits.push_back(bl.x+_cen.x);
            }
            if (br.x + _cen.x > _xmin && br.x + _cen.x < _xmax) {
                xxdbg<<"X Split from br.x = "<<br.x+_cen.x<<std::endl;
                _xsplits.push_back(br.x+_cen.x);
            }
            if (tl.x + _cen.x > _xmin && tl.x + _cen.x < _xmax) {
                xxdbg<<"X Split from tl.x = "<<tl.x+_cen.x<<std::endl;
                _xsplits.push_back(tl.x+_cen.x);
            }
            if (tr.x + _cen.x > _xmin && tr.x + _cen.x < _xmax) {
                xxdbg<<"X Split from tr.x = "<<tr.x+_cen.x<<std::endl;
                _xsplits.push_back(tr.x+_cen.x);
            }
            if (bl.y + _cen.y > _ymin && bl.y + _cen.y < _ymax) {
                xxdbg<<"Y Split from bl.y = "<<bl.y+_cen.y<<std::endl;
                _ysplits.push_back(bl.y+_cen.y);
            }
            if (br.y + _cen.y > _ymin && br.y + _cen.y < _ymax) {
                xxdbg<<"Y Split from br.y = "<<br.y+_cen.y<<std::endl;
                _ysplits.push_back(br.y+_cen.y);
            }
            if (tl.y + _cen.y > _ymin && tl.y + _cen.y < _ymax) {
                xxdbg<<"Y Split from tl.y = "<<tl.y+_cen.y<<std::endl;
                _ysplits.push_back(tl.y+_cen.y);
            }
            if (tr.y + _cen.y > _ymin && tr.y + _cen.y < _ymax) {
                xxdbg<<"Y Split from tr.y = "<<tr.y+_cen.y<<std::endl;
                _ysplits.push_back(tr.y+_cen.y);
            }
            // If the adaptee has any splits, try to propagate those up
            for(size_t k=0;k<xsplits0.size();++k) {
                xxdbg<<"Adaptee xsplit at "<<xsplits0[k]<<std::endl;
                Position<double> bx = fwd(Position<double>(xsplits0[k],ymin_1));
                Position<double> tx = fwd(Position<double>(xsplits0[k],ymax_1));
                if (bx.x + _cen.x > _xmin && bx.x + _cen.x < _xmax) {
                    xxdbg<<"X Split from bx.x = "<<bx.x+_cen.x<<std::endl;
                    _xsplits.push_back(bx.x+_cen.x);
                }
                if (tx.x + _cen.x > _xmin && tx.x + _cen.x < _xmax) {
                    xxdbg<<"X Split from tx.x = "<<tx.x+_cen.x<<std::endl;
                    _xsplits.push_back(tx.x+_cen.x);
                }
                if (bx.y + _cen.y > _ymin && bx.y + _cen.y < _ymax) {
                    xxdbg<<"Y Split from bx.y = "<<bx.y+_cen.y<<std::endl;
                    _ysplits.push_back(bx.y+_cen.y);
                }
                if (tx.y + _cen.y > _ymin && tx.y + _cen.y < _ymax) {
                    xxdbg<<"Y Split from tx.y = "<<tx.y+_cen.y<<std::endl;
                    _ysplits.push_back(tx.y+_cen.y);
                }
            }
            for(size_t k=0;k<ysplits0.size();++k) {
                xxdbg<<"Adaptee ysplit at "<<ysplits0[k]<<std::endl;
                Position<double> yl = fwd(Position<double>(xmin_1,ysplits0[k]));
                Position<double> yr = fwd(Position<double>(xmax_1,ysplits0[k]));
                if (yl.x + _cen.x > _xmin && yl.x + _cen.x < _xmax) {
                    xxdbg<<"X Split from tl.x = "<<tl.x+_cen.x<<std::endl;
                    _xsplits.push_back(yl.x+_cen.x);
                }
                if (yr.x + _cen.x > _xmin && yr.x + _cen.x < _xmax) {
                    xxdbg<<"X Split from yr.x = "<<yr.x+_cen.x<<std::endl;
                    _xsplits.push_back(yr.x+_cen.x);
                }
                if (yl.y + _cen.y > _ymin && yl.y + _cen.y < _ymax) {
                    xxdbg<<"Y Split from yl.y = "<<yl.y+_cen.y<<std::endl;
                    _ysplits.push_back(yl.y+_cen.y);
                }
                if (yr.y + _cen.y > _ymin && yr.y + _cen.y < _ymax) {
                    xxdbg<<"Y Split from yr.y = "<<yr.y+_cen.y<<std::endl;
                    _ysplits.push_back(yr.y+_cen.y);
                }
            }
        }
        // At this point we are done with _absdet per se.  Multiply it by _fluxScaling
        // so we can use it as the scale factor for kValue and getFlux.
        _absdet *= _fluxScaling;
        xdbg<<"_absdet -> "<<_absdet<<std::endl;

        // Figure out which function we need for kValue and kValueNoPhase
        if (std::abs(_absdet-1.) < sbp::kvalue_accuracy) {
            xdbg<<"absdet = "<<_absdet*_fluxScaling<<" = 1, so use NoDet version.\n";
            _kValueNoPhase = &SBDistort::_kValueNoPhaseNoDet;
        } else {
            xdbg<<"absdet = "<<_absdet*_fluxScaling<<" != 1, so use WithDet version.\n";
            _kValueNoPhase = &SBDistort::_kValueNoPhaseWithDet;
        }
        if (_cen.x == 0. && _cen.y == 0.) _kValue = _kValueNoPhase;
        else _kValue = &SBDistort::_kValueWithPhase;
    }

    void SBDistort::SBDistortImpl::getXRange(
        double& xmin, double& xmax, std::vector<double>& splits) const
    {
        xmin = _xmin; xmax = _xmax;
        splits.insert(splits.end(),_xsplits.begin(),_xsplits.end());
    }

    void SBDistort::SBDistortImpl::getYRange(
        double& ymin, double& ymax, std::vector<double>& splits) const
    {
        ymin = _ymin; ymax = _ymax;
        splits.insert(splits.end(),_ysplits.begin(),_ysplits.end());
    }

    void SBDistort::SBDistortImpl::getYRange(double x, double& ymin, double& ymax,
                              std::vector<double>& splits) const
    {
        xxdbg<<"Distortion getYRange for x = "<<x<<std::endl;
        if (_adaptee.isAxisymmetric()) {
            std::vector<double> splits0;
            _adaptee.getYRange(ymin,ymax,splits0);
            if (ymax == integ::MOCK_INF) return;
            double R = ymax;
            // The circlue with radius R is mapped onto an ellipse with (x,y) given by:
            // x = A R cos(t) + B R sin(t) + x0
            // y = C R cos(t) + D R sin(t) + y0
            //
            // Or equivalently:
            // (A^2+B^2) (y-y0)^2 - 2(AC+BD) (x-x0)(y-y0) + (C^2+D^2) (x-x0)^2 = R^2 (AD-BC)^2
            //
            // Given a particular value for x, we solve the latter equation for the 
            // corresponding range for y.
            // y^2 - 2 b y = c
            // -> y^2 - 2b y = c
            //    (y - b)^2 = c + b^2
            //    y = b +- sqrt(c + b^2)
            double b = _coeff_b * (x-_cen.x);
            double c = _coeff_c2 * R*R - _coeff_c * (x-_cen.x) * (x-_cen.x);
            double d = sqrt(c + b*b);
            ymax = b + d + _cen.y;
            ymin = b - d + _cen.y;
            for (size_t k=0;k<splits0.size();++k) if (splits0[k] >= 0.) {
                double r = splits0[k];
                double c = _coeff_c2 * r*r - _coeff_c * (x-_cen.x) * (x-_cen.x);
                double d = sqrt(c+b*b);
                splits.push_back(b + d + _cen.y);
                splits.push_back(b - d + _cen.y);
            }
            xxdbg<<"Axisymmetric adaptee with R = "<<R<<std::endl;
            xxdbg<<"ymin .. ymax = "<<ymin<<" ... "<<ymax<<std::endl;
        } else {
            // There are 4 lines to check for where they intersect the given x.
            // Start with the adaptee's given ymin.
            // This line is distorted onto the line:
            // (x',ymin) -> ( A x' + B ymin + x0 , C x' + D ymin + y0 )
            // x' = (x - x0 - B ymin) / A
            // y = C x' + D ymin + y0 
            //   = C (x - x0 - B ymin) / A + D ymin + y0
            // The top line is analagous for ymax instead of ymin.
            // 
            // The left line is distorted as:
            // (xmin,y) -> ( A xmin + B y' + x0 , C xmin + D y' + y0 )
            // y' = (x - x0 - A xmin) / B
            // y = C xmin + D (x - x0 - A xmin) / B + y0
            // And again, the right line is analgous.
            //
            // We also need to check for A or B = 0, since then only one pair of lines is
            // relevant.
            xxdbg<<"Non-axisymmetric adaptee\n";
            if (_mA == 0.) {
                xxdbg<<"_mA == 0:\n";
                double xmin_1, xmax_1;
                std::vector<double> xsplits0;
                _adaptee.getXRange(xmin_1,xmax_1,xsplits0);
                xxdbg<<"xmin_1, xmax_1 = "<<xmin_1<<','<<xmax_1<<std::endl;
                ymin = _mC * xmin_1 + _mD * (x - _cen.x - _mA*xmin_1) / _mB + _cen.y;
                ymax = _mC * xmax_1 + _mD * (x - _cen.x - _mA*xmax_1) / _mB + _cen.y;
                if (ymax < ymin) std::swap(ymin,ymax);
                for(size_t k=0;k<xsplits0.size();++k) {
                    double xx = xsplits0[k];
                    splits.push_back(_mC * xx + _mD * (x - _cen.x - _mA*xx) / _mB + _cen.y);
                }
            } else if (_mB == 0.) {
                xxdbg<<"_mB == 0:\n";
                double ymin_1, ymax_1;
                std::vector<double> ysplits0;
                _adaptee.getYRange(ymin_1,ymax_1,ysplits0);
                xxdbg<<"ymin_1, ymax_1 = "<<ymin_1<<','<<ymax_1<<std::endl;
                ymin = _mC * (x - _cen.x - _mB*ymin_1) / _mA + _mD*ymin_1 + _cen.y;
                ymax = _mC * (x - _cen.x - _mB*ymax_1) / _mA + _mD*ymax_1 + _cen.y;
                if (ymax < ymin) std::swap(ymin,ymax);
                for(size_t k=0;k<ysplits0.size();++k) {
                    double yy = ysplits0[k];
                    splits.push_back(_mC * (x - _cen.x - _mB*yy) / _mA + _mD*yy + _cen.y);
                }
            } else {
                xxdbg<<"_mA,B != 0:\n";
                double ymin_1, ymax_1;
                std::vector<double> xsplits0;
                _adaptee.getYRange(ymin_1,ymax_1,xsplits0);
                xxdbg<<"ymin_1, ymax_1 = "<<ymin_1<<','<<ymax_1<<std::endl;
                ymin = _mC * (x - _cen.x - _mB*ymin_1) / _mA + _mD*ymin_1 + _cen.y;
                ymax = _mC * (x - _cen.x - _mB*ymax_1) / _mA + _mD*ymax_1 + _cen.y;
                xxdbg<<"From top and bottom: ymin,ymax = "<<ymin<<','<<ymax<<std::endl;
                if (ymax < ymin) std::swap(ymin,ymax);
                double xmin_1, xmax_1;
                std::vector<double> ysplits0;
                _adaptee.getXRange(xmin_1,xmax_1,ysplits0);
                xxdbg<<"xmin_1, xmax_1 = "<<xmin_1<<','<<xmax_1<<std::endl;
                ymin_1 = _mC * xmin_1 + _mD * (x - _cen.x - _mA*xmin_1) / _mB + _cen.y;
                ymax_1 = _mC * xmax_1 + _mD * (x - _cen.x - _mA*xmax_1) / _mB + _cen.y;
                xxdbg<<"From left and right: ymin,ymax = "<<ymin_1<<','<<ymax_1<<std::endl;
                if (ymax_1 < ymin_1) std::swap(ymin_1,ymax_1);
                if (ymin_1 > ymin) ymin = ymin_1;
                if (ymax_1 < ymax) ymax = ymax_1;
                for(size_t k=0;k<ysplits0.size();++k) {
                    double yy = ysplits0[k];
                    splits.push_back(_mC * (x - _cen.x - _mB*yy) / _mA + _mD*yy + _cen.y);
                }
                for(size_t k=0;k<xsplits0.size();++k) {
                    double xx = xsplits0[k];
                    splits.push_back(_mC * xx + _mD * (x - _cen.x - _mA*xx) / _mB + _cen.y);
                }
            }
            xxdbg<<"ymin .. ymax = "<<ymin<<" ... "<<ymax<<std::endl;
        }
    }

    // Specialization of fillKGrid is desired since the phase terms from shift 
    // are factorizable:
    void SBDistort::SBDistortImpl::fillKGrid(KTable& kt) const 
    {
        double N = (double) kt.getN();
        double dk = kt.getDk();

#if 0
        // The simpler version, saved for reference
        if (_cen.x==0. && _cen.y==0.) {
            // Branch to faster calculation if there is no centroid shift:
            for (int iy = -N/2; iy < N/2; iy++) {
                // only need ix>=0 since it's Hermitian:
                for (int ix = 0; ix <= N/2; ix++) {
                    Position<double> k(ix*dk,iy*dk);
                    kt.kSet(ix,iy,kValueNoPhase(k));
                }
            }
        } else {
            std::complex<double> dxexp(0,-dk*_cen.x),   dyexp(0,-dk*_cen.y);
            std::complex<double> dxphase(std::exp(dxexp)), dyphase(std::exp(dyexp));
            // xphase, yphase: current phase value
            std::complex<double> yphase(std::exp(-dyexp*N/2.));
            for (int iy = -N/2; iy < N/2; iy++) {
                std::complex<double> phase = yphase; // since kx=0 to start
                // Only ix>=0 since it's Hermitian:
                for (int ix = 0; ix <= N/2; ix++) {
                    Position<double> k(ix*dk,iy*dk);
                    kt.kSet(ix,iy,kValueNoPhase(k) * phase);
                    phase *= dxphase;
                }
                yphase *= dyphase;
            }
        }
#else
        // A faster version that pulls out all the if statements
        // and keeps track of fwdT(k) as we go
        kt.clearCache();

        double dkA = dk*_mA;
        double dkB = dk*_mB;
        if (_cen.x==0. && _cen.y==0.) {
            // Branch to faster calculation if there is no centroid shift:
            Position<double> k1(0.,0.);
            Position<double> fwdTk1(0.,0.);
            for (int ix = 0; ix <= N/2; ix++, fwdTk1.x += dkA, fwdTk1.y += dkB) {
                // NB: the last two terms are not used by _kValueNoPhase,
                // so it's ok that k1.x is not kept up to date.
                kt.kSet2(ix,0,_kValueNoPhase(_adaptee,fwdTk1,_absdet,k1,_cen));
            }
            k1.y = dk; 
            Position<double> k2(0.,-dk);
            Position<double> fwdTk2;
            for (int iy = 1; iy < N/2; ++iy, k1.y += dk, k2.y -= dk) {
                fwdTk1 = fwdT(k1); fwdTk2 = fwdT(k2);
                for (int ix = 0; ix <= N/2; ++ix,
                     fwdTk1.x += dkA, fwdTk1.y += dkB, fwdTk2.x += dkA, fwdTk2.y += dkB) {
                    kt.kSet2(ix,iy, _kValueNoPhase(_adaptee,fwdTk1,_absdet,k1,_cen));
                    kt.kSet2(ix,N-iy, _kValueNoPhase(_adaptee,fwdTk2,_absdet,k2,_cen));
                }
            }
            fwdTk1 = fwdT(k1);
            for (int ix = 0; ix <= N/2; ix++, fwdTk1.x += dkA, fwdTk1.y += dkB) {
                kt.kSet2(ix,N/2,_kValueNoPhase(_adaptee,fwdTk1,_absdet,k1,_cen));
            }
        } else {
            std::complex<double> dxphase = std::polar(1.,-dk*_cen.x);
            std::complex<double> dyphase = std::polar(1.,-dk*_cen.y);
            // xphase, yphase: current phase value
            std::complex<double> yphase = 1.;
            Position<double> k1(0.,0.);
            Position<double> fwdTk1(0.,0.);
            std::complex<double> phase = yphase; // since kx=0 to start
            for (int ix = 0; ix <= N/2; ++ix,
                 fwdTk1.x += dkA, fwdTk1.y += dkB, phase *= dxphase) {
                kt.kSet2(ix,0, _kValueNoPhase(_adaptee,fwdTk1,_absdet,k1,_cen) * phase);
            }
            k1.y = dk; yphase *= dyphase;
            Position<double> k2(0.,-dk);  
            Position<double> fwdTk2;
            std::complex<double> phase2;
            for (int iy = 1; iy < N/2; iy++, k1.y += dk, k2.y -= dk, yphase *= dyphase) {
                fwdTk1 = fwdT(k1); fwdTk2 = fwdT(k2);
                phase = yphase; phase2 = conj(yphase);
                for (int ix = 0; ix <= N/2; ++ix,
                     fwdTk1.x += dkA, fwdTk1.y += dkB, fwdTk2.x += dkA, fwdTk2.y += dkB,
                     phase *= dxphase, phase2 *= dxphase) {
                    kt.kSet2(ix,iy, _kValueNoPhase(_adaptee,fwdTk1,_absdet,k1,_cen) * phase);
                    kt.kSet2(ix,N-iy, _kValueNoPhase(_adaptee,fwdTk2,_absdet,k1,_cen) * phase2);
                }
            }
            fwdTk1 = fwdT(k1);
            phase = yphase; 
            for (int ix = 0; ix <= N/2; ++ix, fwdTk1.x += dkA, fwdTk1.y += dkB, phase *= dxphase) {
                kt.kSet2(ix,N/2, _kValueNoPhase(_adaptee,fwdTk1,_absdet,k1,_cen) * phase);
            }
        }
#endif
    }

    std::complex<double> SBDistort::SBDistortImpl::kValue(const Position<double>& k) const
    { return _kValue(_adaptee,fwdT(k),_absdet,k,_cen); }

    std::complex<double> SBDistort::SBDistortImpl::kValueNoPhase(const Position<double>& k) const
    { return _kValueNoPhase(_adaptee,fwdT(k),_absdet,k,_cen); }

    std::complex<double> SBDistort::_kValueNoPhaseNoDet(
        const SBProfile& adaptee, const Position<double>& fwdTk, double absdet,
        const Position<double>& , const Position<double>& )
    { return adaptee.kValue(fwdTk); }

    std::complex<double> SBDistort::_kValueNoPhaseWithDet(
        const SBProfile& adaptee, const Position<double>& fwdTk, double absdet,
        const Position<double>& , const Position<double>& )
    { return absdet * adaptee.kValue(fwdTk); }

    std::complex<double> SBDistort::_kValueWithPhase(
        const SBProfile& adaptee, const Position<double>& fwdTk, double absdet,
        const Position<double>& k, const Position<double>& cen)
    { return adaptee.kValue(fwdTk) * std::polar(absdet , -k.x*cen.x-k.y*cen.y); }


    //
    // SBConvolve class - adding new members
    //
    void SBConvolve::SBConvolveImpl::add(const SBProfile& rhs) 
    {
        dbg<<"Start SBConvolveImpl::add.  Adding item # "<<_plist.size()+1<<std::endl;

        // Add new terms(s) to the _plist:
        assert(rhs._pimpl.get());
        const SBConvolveImpl *sbc = dynamic_cast<const SBConvolveImpl*>(rhs._pimpl.get());
        if (sbc) {  
            // If rhs is an SBConvolve, copy its list here
            for (ConstIter pptr = sbc->_plist.begin(); pptr!=sbc->_plist.end(); ++pptr) {
                if (!pptr->isAnalyticK() && !_real_space) 
                    throw SBError("SBConvolve requires members to be analytic in k");
                if (!pptr->isAnalyticX() && _real_space)
                    throw SBError("Real_space SBConvolve requires members to be analytic in x");
                _plist.push_back(*pptr);
            }
        } else {
            if (!rhs.isAnalyticK() && !_real_space) 
                throw SBError("SBConvolve requires members to be analytic in k");
            if (!rhs.isAnalyticX() && _real_space)
                throw SBError("Real-space SBConvolve requires members to be analytic in x");
            _plist.push_back(rhs);
        }
    }

    void SBConvolve::SBConvolveImpl::initialize()
    {
        _x0 = _y0 = 0.;
        _fluxProduct = 1.;
        _minMaxK = 0.;
        _minStepK = 0.;
        _isStillAxisymmetric = true;

        for(ConstIter it=_plist.begin(); it!=_plist.end(); ++it) {
            dbg<<"SBConvolve component has maxK, stepK = "<<
                it->maxK()<<" , "<<it->stepK()<<std::endl;
            _fluxProduct *= it->getFlux();
            _x0 += it->centroid().x;
            _y0 += it->centroid().y;
            if ( _minMaxK<=0. || it->maxK() < _minMaxK)
                _minMaxK = it->maxK();
            if ( _minStepK<=0. || (it->stepK() < _minStepK))
                _minStepK = it->stepK();
            _isStillAxisymmetric = _isStillAxisymmetric && it->isAxisymmetric();
        }
        dbg<<"Net maxK, stepK = "<<_minMaxK<<" , "<<_minStepK<<std::endl;
    }

    void SBConvolve::SBConvolveImpl::fillKGrid(KTable& kt) const 
    {
        if (_plist.empty()) kt.clear();
        ConstIter pptr = _plist.begin();
        assert(pptr->_pimpl.get());
        pptr->_pimpl->fillKGrid(kt);
        if (++pptr != _plist.end()) {
            KTable k2(kt.getN(),kt.getDk());
            for ( ; pptr!= _plist.end(); ++pptr) {
                assert(pptr->_pimpl.get());
                pptr->_pimpl->fillKGrid(k2);
                kt *= k2;
            }
        }
    }

    double SBConvolve::SBConvolveImpl::xValue(const Position<double>& pos) const
    {
        // Perform a direct calculation of the convolution at a particular point by
        // doing the real-space integral.
        // Note: This can only really be done one pair at a time, so it is 
        // probably rare that this will be more efficient if N > 2.
        // For now, we don't bother implementing this for N > 2.
        
        if (_plist.size() == 2) {
            const SBProfile& p1 = _plist.front();
            const SBProfile& p2 = _plist.back();
            if (p2.isAxisymmetric())
                return RealSpaceConvolve(p2,p1,pos,_fluxProduct);
            else 
                return RealSpaceConvolve(p1,p2,pos,_fluxProduct);
        } else if (_plist.empty()) 
            return 0.;
        else if (_plist.size() == 1) 
            return _plist.front().xValue(pos);
        else 
            throw SBError("Real-space integration of more than 2 profiles is not implemented.");
    }

    std::complex<double> SBConvolve::SBConvolveImpl::kValue(const Position<double>& k) const 
    {
        ConstIter pptr = _plist.begin();
        assert(pptr != _plist.end());
        std::complex<double> kv = pptr->kValue(k);
        for (++pptr; pptr != _plist.end(); ++pptr)
            kv *= pptr->kValue(k);
        return kv;
    } 


    double SBConvolve::SBConvolveImpl::getPositiveFlux() const 
    {
        if (_plist.empty()) return 0.;
        std::list<SBProfile>::const_iterator pptr = _plist.begin();
        double pResult = pptr->getPositiveFlux();
        double nResult = pptr->getNegativeFlux();
        for (++pptr; pptr!=_plist.end(); ++pptr) {
            double p = pptr->getPositiveFlux();
            double n = pptr->getNegativeFlux();
            double pNew = p*pResult + n*nResult;
            nResult = p*nResult + n*pResult;
            pResult = pNew;
        }
        return pResult;
    }

    // Note duplicated code here, could be caching results for tiny efficiency gain
    double SBConvolve::SBConvolveImpl::getNegativeFlux() const 
    {
        if (_plist.empty()) return 0.;
        std::list<SBProfile>::const_iterator pptr = _plist.begin();
        double pResult = pptr->getPositiveFlux();
        double nResult = pptr->getNegativeFlux();
        for (++pptr; pptr!=_plist.end(); ++pptr) {
            double p = pptr->getPositiveFlux();
            double n = pptr->getNegativeFlux();
            double pNew = p*pResult + n*nResult;
            nResult = p*nResult + n*pResult;
            pResult = pNew;
        }
        return nResult;
    }

    //
    // "SBGaussian" Class 
    //

    SBGaussian::SBGaussianImpl::SBGaussianImpl(double flux, double sigma) :
        _flux(flux), _sigma(sigma), _sigma_sq(sigma*sigma)
    {
        // For large k, we clip the result of kValue to 0.
        // We do this when the correct anser is less than kvalue_accuracy.
        // exp(-k^2*sigma^2/2) = kvalue_accuracy
        _ksq_max = -2. * std::log(sbp::kvalue_accuracy) / _sigma_sq;

        // For small k, we can use up to quartic in the taylor expansion to avoid the exp.
        // This is acceptable when the next term is less than kvalue_accuracy.
        // 1/48 (k^2 r0^2)^3 = kvalue_accuracy
        _ksq_min = std::pow(sbp::kvalue_accuracy * 48., 1./3.) / _sigma_sq;

        _norm = _flux / (_sigma_sq * 2. * M_PI);

        dbg<<"Gaussian:\n";
        dbg<<"_flux = "<<_flux<<std::endl;
        dbg<<"_sigma = "<<_sigma<<std::endl;
        dbg<<"_sigma_sq = "<<_sigma_sq<<std::endl;
        dbg<<"_ksq_max = "<<_ksq_max<<std::endl;
        dbg<<"_ksq_min = "<<_ksq_min<<std::endl;
        dbg<<"_norm = "<<_norm<<std::endl;
        dbg<<"maxK() = "<<maxK()<<std::endl;
        dbg<<"stepK() = "<<stepK()<<std::endl;
    }

    // Set maxK to the value where the FT is down to maxk_threshold
    double SBGaussian::SBGaussianImpl::maxK() const 
    { return sqrt(-2.*std::log(sbp::maxk_threshold))/_sigma; }

    // The amount of flux missed in a circle of radius pi/stepk should miss at 
    // most alias_threshold of the flux.
    double SBGaussian::SBGaussianImpl::stepK() const
    {
        // int( exp(-r^2/2) r, r=0..R) = 1 - exp(-R^2/2)
        // exp(-R^2/2) = alias_threshold
        double R = sqrt(-2.*std::log(sbp::alias_threshold));
        // Make sure it is at least 4 sigma;
        R = std::max(4., R);
        return M_PI / (R*_sigma);
    }

    double SBGaussian::SBGaussianImpl::xValue(const Position<double>& p) const
    {
        double rsq = p.x*p.x + p.y*p.y;
        return _norm * std::exp( -rsq/(2.*_sigma_sq) );
    }

    std::complex<double> SBGaussian::SBGaussianImpl::kValue(const Position<double>& k) const
    {
        double ksq = k.x*k.x+k.y*k.y;

        if (ksq > _ksq_max) {
            return 0.;
        } else if (ksq < _ksq_min) {
            ksq *= _sigma_sq;
            return _flux*(1. - 0.5*ksq*(1. - 0.25*ksq));
        } else {
            return _flux * std::exp(-ksq * _sigma_sq/2.);
        }
    }


    //
    // SBExponential Class
    //

    SBExponential::SBExponentialImpl::SBExponentialImpl(double flux, double r0) :
        _flux(flux), _r0(r0), _r0_sq(r0*r0)
    {
        // For large k, we clip the result of kValue to 0.
        // We do this when the correct anser is less than kvalue_accuracy.
        // (1+k^2 r0^2)^-1.5 = kvalue_accuracy
        _ksq_max = (std::pow(sbp::kvalue_accuracy,-1./1.5)-1.) / _r0_sq;

        // For small k, we can use up to quartic in the taylor expansion to avoid the sqrt.
        // This is acceptable when the next term is less than kvalue_accuracy.
        // 35/16 (k^2 r0^2)^3 = kvalue_accuracy
        _ksq_min = std::pow(sbp::kvalue_accuracy * 16./35., 1./3.) / _r0_sq;

        _norm = _flux / (_r0_sq * 2. * M_PI);

        dbg<<"Exponential:\n";
        dbg<<"_flux = "<<_flux<<std::endl;
        dbg<<"_r0 = "<<_r0<<std::endl;
        dbg<<"_r0_sq = "<<_r0_sq<<std::endl;
        dbg<<"_ksq_max = "<<_ksq_max<<std::endl;
        dbg<<"_ksq_min = "<<_ksq_min<<std::endl;
        dbg<<"_norm = "<<_norm<<std::endl;
        dbg<<"maxK() = "<<maxK()<<std::endl;
        dbg<<"stepK() = "<<stepK()<<std::endl;
    }

    // Set maxK to the value where the FT is down to maxk_threshold
    double SBExponential::SBExponentialImpl::maxK() const 
    { return std::pow(sbp::maxk_threshold, -1./3.)/_r0; }

    // The amount of flux missed in a circle of radius pi/stepk should miss at 
    // most alias_threshold of the flux.
    double SBExponential::SBExponentialImpl::stepK() const
    {
        // int( exp(-r) r, r=0..R) = (1 - exp(-R) - Rexp(-R))
        // Fraction excluded is thus (1+R) exp(-R)
        // A fast solution to (1+R)exp(-R) = x:
        // log(1+R) - R = log(x)
        // R = log(1+R) - log(x)
        double logx = std::log(sbp::alias_threshold);
        double R = -logx;
        for (int i=0; i<3; i++) R = std::log(1.+R) - logx;
        // Make sure it is at least 6 scale radii.
        R = std::max(6., R);
        return M_PI / (R*_r0);
    }

    double SBExponential::SBExponentialImpl::xValue(const Position<double>& p) const
    {
        double r = sqrt(p.x*p.x + p.y*p.y);
        return _norm * std::exp(-r/_r0);
    }

    std::complex<double> SBExponential::SBExponentialImpl::kValue(const Position<double>& k) const 
    {
        double ksq = k.x*k.x+k.y*k.y;

        if (ksq > _ksq_max) {
            return 0.;
        } else if (ksq < _ksq_min) {
            ksq *= _r0_sq;
            return _flux*(1. - 1.5*ksq*(1. - 1.25*ksq));
        } else {
            double temp = 1. + ksq*_r0_sq;
            return _flux/(temp*sqrt(temp));
            // NB: flux*std::pow(temp,-1.5) is slower.
        }
    }

    //
    // SBAiry Class
    //

    SBAiry::SBAiryImpl::SBAiryImpl(double D, double obs, double flux) :
        _D(D), _obscuration(obs), _flux(flux), _norm(flux*D*D),
        _sampler(0), _radial(_obscuration) {}

    // This is a scale-free version of the Airy radial function.
    // Input radius is in units of lambda/D.  Output normalized
    // to integrate to unity over input units.
    double SBAiry::AiryRadialFunction::operator()(double radius) const 
    {
        double nu = radius*M_PI;
        double xval;
        if (nu<0.01) {
            // lim j1(u)/u = 1/2
            xval =  (1.-_obscuration*_obscuration);
        } else {
            // See Schroeder eq (10.1.10)
            xval = 2.*( j1(nu) - _obscuration*j1(_obscuration*nu)) / nu ; 
        }
        xval*=xval;
        // Normalize to give unit flux integrated over area.
        xval /= (1-_obscuration*_obscuration)*4./M_PI;
        return xval;
    }

    double SBAiry::SBAiryImpl::xValue(const Position<double>& p) const 
    {
        double radius = sqrt(p.x*p.x+p.y*p.y) * _D;
        return _norm * _radial(radius);
    }

    std::complex<double> SBAiry::SBAiryImpl::kValue(const Position<double>& k) const
    {
        // TODO: I think the sqrt can be skipped, but need to follow through 
        //       some of the other functions here to use ksq, rather than K
        //       (which is called t in e.g. circle_intersection and annuli_intersect.
        //       However, I haven't gone through this yet, because we don't have
        //       any unit tests currently that would test this, and I didn't 
        //       feel like making them just now.
        double kk = sqrt(k.x*k.x+k.y*k.y);
        // calculate circular FT(PSF) on p'=(x',y')
        return _flux * annuli_autocorrelation(kk);
    }

    // Set maxK to hard limit for Airy disk.
    double SBAiry::SBAiryImpl::maxK() const 
    { return 2.*M_PI*_D; }

    // The amount of flux missed in a circle of radius pi/stepk should miss at 
    // most alias_threshold of the flux.
    double SBAiry::SBAiryImpl::stepK() const
    {
        // Schroeder (10.1.18) gives limit of EE at large radius.
        // This stepK could probably be relaxed, it makes overly accurate FFTs.
        double R = 1. / (sbp::alias_threshold * 0.5 * M_PI * M_PI * (1.-_obscuration));
        // Use at least 5 lam/D
        R = std::max(R,5.);
        return M_PI * _D / R;
    }

    double SBAiry::SBAiryImpl::chord(const double r, const double h) const 
    {
        if (r<h) throw SBError("Airy calculation r<h");
        else if (r==0.) return 0.;
        else if (r<0. || h<0.) throw SBError("Airy calculation (r||h)<0");
        return r*r*std::asin(h/r) -h*sqrt(r*r-h*h);
    }

    /* area inside intersection of 2 circles radii r & s, seperated by t*/
    double SBAiry::SBAiryImpl::circle_intersection(double r, double s, double t) const 
    {
        double h;
        if (r<0. || s<0.) throw SBError("Airy calculation negative radius");
        t = fabs(t);
        if (t>= r+s) return 0.;
        if (r<s) {
            double temp;
            temp = s;
            s = r;
            r = temp;
        }
        if (t<= r-s) return M_PI*s*s;

        /* in between we calculate half-height at intersection */
        h = 0.5*(r*r + s*s) - (std::pow(t,4.) + (r*r-s*s)*(r*r-s*s))/(4.*t*t);
        if (h<0.) {
            throw SBError("Airy calculation half-height invalid");
        }
        h = sqrt(h);

        if (t*t < r*r - s*s) 
            return M_PI*s*s - chord(s,h) + chord(r,h);
        else
            return chord(s,h) + chord(r,h);
    }

    /* area of two intersecting identical annuli */
    double SBAiry::SBAiryImpl::annuli_intersect(double r1, double r2, double t) const 
    {
        if (r1<r2) {
            double temp;
            temp = r2;
            r2 = r1;
            r1 = temp;
        }
        return circle_intersection(r1,r1,t)
            - 2. * circle_intersection(r1,r2,t)
            +  circle_intersection(r2,r2,t);
    }

    /* Beam pattern of annular aperture, in k space, which is just the
     * autocorrelation of two annuli.  Normalize to unity at k=0 for now */
    double SBAiry::SBAiryImpl::annuli_autocorrelation(const double k) const 
    {
        double k_scaled = k / (M_PI*_D);
        double norm = M_PI*(1. - _obscuration*_obscuration);
        return annuli_intersect(1.,_obscuration,k_scaled)/norm;
    }


    //
    // SBBox Class
    //

    double SBBox::SBBoxImpl::xValue(const Position<double>& p) const 
    {
        if (fabs(p.x) < 0.5*_xw && fabs(p.y) < 0.5*_yw) return _norm;
        else return 0.;  // do not use this function for fillXGrid()!
    }

    double SBBox::SBBoxImpl::sinc(const double u) const 
    {
        if (std::abs(u) < 1.e-3)
            return 1.-u*u/6.;
        else
            return std::sin(u)/u;
    }

    std::complex<double> SBBox::SBBoxImpl::kValue(const Position<double>& k) const
    {
        return _flux * sinc(0.5*k.x*_xw)*sinc(0.5*k.y*_yw);
    }

    // Set maxK to the value where the FT is down to maxk_threshold
    double SBBox::SBBoxImpl::maxK() const 
    { 
        return 2. / (sbp::maxk_threshold * std::min(_xw,_yw));
    }

    // The amount of flux missed in a circle of radius pi/stepk should miss at 
    // most alias_threshold of the flux.
    double SBBox::SBBoxImpl::stepK() const
    {
        // In this case max(xw,yw) encloses all the flux, so use that.
        return M_PI / std::max(_xw,_yw);
    }

    // Override fillXGrid so we can partially fill pixels at edge of box.
    void SBBox::SBBoxImpl::fillXGrid(XTable& xt) const 
    {
        int N = xt.getN();
        double dx = xt.getDx(); // pixel grid size

        // Pixel index where edge of box falls:
        int xedge = static_cast<int> ( std::ceil(_xw / (2*dx) - 0.5) );
        int yedge = static_cast<int> ( std::ceil(_yw / (2*dx) - 0.5) );
        // Fraction of edge pixel that is filled by box:
        double xfrac = _xw / (2*dx) - xedge + 0.5;
        assert(xfrac>0. && xfrac<=1.);
        double yfrac = _yw / (2*dx) - yedge + 0.5;
        assert(yfrac>0. && yfrac<=1.);
        if (xedge==0) xfrac = _xw/dx;
        if (yedge==0) yfrac = _yw/dx;

        double yfac;
        for (int iy = -N/2; iy < N/2; iy++) {
            if ( std::abs(iy) < yedge ) yfac = 0.;
            else if (std::abs(iy)==yedge) yfac = _norm*yfrac;
            else yfac = _norm;

            for (int ix = -N/2; ix < N/2; ix++) {
                if (yfac==0. || std::abs(ix)>xedge) xt.xSet(ix, iy ,0.);
                else if (std::abs(ix)==xedge) xt.xSet(ix, iy ,xfrac*yfac);
                else xt.xSet(ix,iy,yfac);
            }
        }
    }

    // Override x-domain writing so we can partially fill pixels at edge of box.
    template <typename T>
    double SBBox::SBBoxImpl::fillXImage(ImageView<T>& I, double dx) const 
    {
        // Pixel index where edge of box falls:
        int xedge = static_cast<int> ( std::ceil(_xw / (2*dx) - 0.5) );
        int yedge = static_cast<int> ( std::ceil(_yw / (2*dx) - 0.5) );
        // Fraction of edge pixel that is filled by box:
        double xfrac = _xw / (2*dx) - xedge + 0.5;
        assert(xfrac>0. && xfrac<=1.);
        double yfrac = _yw / (2*dx) - yedge + 0.5;
        assert(yfrac>0. && yfrac<=1.);
        if (xedge==0) xfrac = _xw/dx;
        if (yedge==0) yfrac = _yw/dx;

        double totalflux = 0.;
        double xfac;
        for (int i = I.getXMin(); i <= I.getXMax(); i++) {
            if ( std::abs(i) > xedge ) xfac = 0.;
            else if (std::abs(i)==xedge) xfac = _norm*xfrac;
            else xfac = _norm;

            for (int j = I.getYMin(); j <= I.getYMax(); j++) {
                if (xfac==0. || std::abs(j)>yedge) I(i,j)=T(0);
                else if (std::abs(j)==yedge) I(i,j)=xfac*yfrac;
                else I(i,j)=xfac;
                totalflux += I(i,j);
            }
        }
        I.setScale(dx);

        return totalflux * (dx*dx);
    }

    // Override fillKGrid for efficiency, since kValues are separable.
    void SBBox::SBBoxImpl::fillKGrid(KTable& kt) const 
    {
        int N = kt.getN();
        double dk = kt.getDk();

#if 0
        // The simple version, saved for reference
        for (int iy = -N/2; iy < N/2; iy++) {
            // Only need ix>=0 because it's Hermitian:
            for (int ix = 0; ix <= N/2; ix++) {
                Position<double> k(ix*dk,iy*dk);
                // The value returned by kValue(k)
                double kvalue = _flux * sinc(0.5*k.x*_xw) * sinc(0.5*k.y*_yw);
                kt.kSet(ix,iy,kvalue);
            }
        }
#else
        // A faster version that pulls out all the if statements and store the 
        // relevant sinc functions in two arrays, so we don't need to keep calling 
        // sinc on the same values over and over.
        
        kt.clearCache();
        std::vector<double> sinc_x(N/2+1);
        std::vector<double> sinc_y(N/2+1);
        if (_xw == _yw) { // Typical
            for (int i = 0; i <= N/2; i++) {
                sinc_x[i] = sinc(0.5 * i * dk * _xw);
                sinc_y[i] = sinc_x[i];
            }
        } else {
            for (int i = 0; i <= N/2; i++) {
                sinc_x[i] = sinc(0.5 * i * dk * _xw);
                sinc_y[i] = sinc(0.5 * i * dk * _yw);
            }
        }

        // Now do the unrolled version with kSet2
        for (int ix = 0; ix <= N/2; ix++) {
            kt.kSet2(ix,0, _flux * sinc_x[ix] * sinc_y[0]);
        }
        for (int iy = 1; iy < N/2; iy++) {
            for (int ix = 0; ix <= N/2; ix++) {
                double kval = _flux * sinc_x[ix] * sinc_y[iy];
                kt.kSet2(ix,iy,kval);
                kt.kSet2(ix,N-iy,kval);
            }
        }
        for (int ix = 0; ix <= N/2; ix++) {
            kt.kSet2(ix,N/2, _flux * sinc_x[ix] * sinc_y[N/2]);
        }
#endif
    }

    //
    // SBLaguerre Class
    //

    // ??? Have not really investigated these:
    double SBLaguerre::SBLaguerreImpl::maxK() const 
    {
        // Start with value for plain old Gaussian:
        double maxk = sqrt(-2.*std::log(sbp::maxk_threshold))/_sigma; 
        // Grow as sqrt of order
        if (_bvec.getOrder() > 1) maxk *= sqrt(double(_bvec.getOrder()));
        return maxk;
    }

    double SBLaguerre::SBLaguerreImpl::stepK() const 
    {
        // Start with value for plain old Gaussian:
        double R = std::max(4., sqrt(-2.*std::log(sbp::alias_threshold)));
        // Grow as sqrt of order
        if (_bvec.getOrder() > 1) R *= sqrt(double(_bvec.getOrder()));
        return M_PI / (R*_sigma);
    }

    double SBLaguerre::SBLaguerreImpl::xValue(const Position<double>& p) const 
    {
        LVector psi(_bvec.getOrder());
        psi.fillBasis(p.x/_sigma, p.y/_sigma, _sigma);
        double xval = _bvec.dot(psi);
        return xval;
    }

    std::complex<double> SBLaguerre::SBLaguerreImpl::kValue(const Position<double>& k) const 
    {
        int N=_bvec.getOrder();
        LVector psi(N);
        psi.fillBasis(k.x*_sigma, k.y*_sigma);  // Fourier[Psi_pq] is unitless
        // rotate kvalues of Psi with i^(p+q)
        // dotting b_pq with psi in k-space:
        double rr=0.;
        double ii=0.;
        {
            for (PQIndex pq(0,0); !pq.pastOrder(N); pq.nextDistinct()) {
                int j = pq.rIndex();
                double x = _bvec[j]*psi[j] + (pq.isReal() ? 0 : _bvec[j+1]*psi[j+1]);
                switch (pq.N() % 4) {
                  case 0: 
                       rr += x;
                       break;
                  case 1: 
                       ii -= x;
                       break;
                  case 2: 
                       rr -= x;
                       break;
                  case 3: 
                       ii += x;
                       break;
                }
            }  
        }
        // difference in Fourier convention with FFTW ???
        return std::complex<double>(2.*M_PI*rr, 2.*M_PI*ii);
    }

    double SBLaguerre::SBLaguerreImpl::getFlux() const 
    {
        double flux=0.;
        for (PQIndex pp(0,0); !pp.pastOrder(_bvec.getOrder()); pp.incN())
            flux += _bvec[pp].real();  // _bvec[pp] is real, but need type conv.
        return flux;
    }


    // SBSersic Class 
    // First need to define the static member that holds info on all the Sersic n's
    SBSersic::InfoBarn SBSersic::nmap;

    SBSersic::SBSersicImpl::SBSersicImpl(double n, double flux, double re) :
        _n(n), _flux(flux), _re(re), _re_sq(_re*_re), _norm(_flux/_re_sq),
        _info(nmap.get(_n))
    {
        _ksq_max = _info->getKsqMax() * _re_sq;
    }

    double SBSersic::SBSersicImpl::xValue(const Position<double>& p) const
    {  return _norm * _info->xValue((p.x*p.x+p.y*p.y)/_re_sq); }

    std::complex<double> SBSersic::SBSersicImpl::kValue(const Position<double>& k) const
    { 
        double ksq = k.x*k.x + k.y*k.y;
        if (ksq > _ksq_max) 
            return 0.;
        else
            return _flux * _info->kValue(ksq * _re_sq);
    }

    double SBSersic::SBSersicImpl::maxK() const { return _info->maxK() / _re; }
    double SBSersic::SBSersicImpl::stepK() const { return _info->stepK() / _re; }

    double SBSersic::SersicInfo::xValue(double xsq) const 
    { return _norm * std::exp(-_b*std::pow(xsq,_inv2n)); }

    double SBSersic::SersicInfo::kValue(double ksq) const 
    {
        assert(ksq >= 0.);

        if (ksq>=_ksq_max)
            return 0.; // truncate the Fourier transform
        else if (ksq<_ksq_min)
            return 1. + ksq*(_kderiv2 + ksq*_kderiv4); // Use quartic approx at low k
        else {
            double lk=0.5*std::log(ksq); // Lookup table is logarithmic
            return _ft(lk);
        }
    }

    // Integrand class for the Hankel transform of Sersic
    class SersicIntegrand : public std::unary_function<double,double>
    {
    public:
        SersicIntegrand(double n, double b, double k):
            _invn(1./n), _b(b), _k(k) {}
        double operator()(double r) const 
        { return r*std::exp(-_b*std::pow(r, _invn))*j0(_k*r); }

    private:
        double _invn;
        double _b;
        double _k;
    };

    // Find what radius encloses (1-missing_flux_frac) of the total flux in a Sersic profile
    double SBSersic::SersicInfo::findMaxR(double missing_flux_frac, double gamma2n)
    { 
        // int(exp(-b r^1/n) r, r=R..inf) = x * int(exp(-b r^1/n) r, r=0..inf)
        //                                = x n b^-2n Gamma(2n)
        // Change variables: u = b r^1/n,
        // du = b/n r^(1-n)/n dr
        //    = b/n r^1/n dr/r
        //    = u/n dr/r
        // r dr = n du r^2 / u
        //      = n du (u/b)^2n / u
        // n b^-2n int(u^(2n-1) exp(-u), u=bR^1/n..inf) = x n b^-2n Gamma(2n)
        // Let z = b R^1/n
        //
        // int(u^(2n-1) exp(-u), u=z..inf) = x Gamma(2n)
        //
        // The lhs is an incomplete gamma function: Gamma(2n,z), which according to
        // Abramowitz & Stegun (6.5.32) has a high-z asymptotic form of:
        // Gamma(2n,z) ~= z^(2n-1) exp(-z) (1 + (2n-2)/z + (2n-2)(2n-3)/z^2 + ... )
        // ln(x Gamma(2n)) = (2n-1) ln(z) - z + 2(n-1)/z + 2(n-1)(n-2)/z^2
        // z = -ln(x Gamma(2n) + (2n-1) ln(z) + 2(n-1)/z + 2(n-1)(n-2)/z^2
        // Iterate this until converge.  Should be quick.
        dbg<<"Find maxR for missing_flux_frac = "<<missing_flux_frac<<std::endl;
        double z0 = -std::log(missing_flux_frac * gamma2n);
        // Successive approximation method:
        double z = 4.*(_n+1.);  // A decent starting guess for a range of n.
        double oldz = 0.;
        const int MAXIT = 15;
        dbg<<"Start with z = "<<z<<std::endl;
        for(int niter=0; niter < MAXIT; ++niter) {
            oldz = z;
            z = z0 + (2.*_n-1.) * std::log(z) + 2.*(_n-1.)/z + 2.*(_n-1.)*(_n-2.)/(z*z);
            dbg<<"z = "<<z<<", dz = "<<z-oldz<<std::endl;
            if (std::abs(z-oldz) < 0.01) break;
        }
        dbg<<"Converged at z = "<<z<<std::endl;
        double R=std::pow(z/_b, _n);
        dbg<<"R = (z/b)^n = "<<R<<std::endl;
        return R;
    }

    // Constructor to initialize Sersic constants and k lookup table
    SBSersic::SersicInfo::SersicInfo(double n) : _n(n), _inv2n(1./(2.*n)) 
    {
        // Going to constraint range of allowed n to those I have looked at
        if (_n<0.5 || _n>4.2) throw SBError("Requested Sersic index out of range");

        // Formula for b from Ciotti & Bertin (1999)
        _b = 2.*_n - (1./3.)
            + (4./405.)/_n
            + (46./25515.)/(_n*_n)
            + (131./1148175.)/(_n*_n*_n)
            - (2194697./30690717750.)/(_n*_n*_n*_n);

        double b2n = std::pow(_b,2.*_n);  // used frequently here
        double b4n = b2n*b2n;
        // The normalization factor to give unity flux integral:
        double gamma2n = tgamma(2.*_n);
        _norm = b2n / (2.*M_PI*_n*gamma2n);

        // The small-k expansion of the Hankel transform is (normalized to have flux=1):
        // 1 - Gamma(4n) / 4 b^2n Gamma(2n) + Gamma(6n) / 64 b^4n Gamma(2n)
        //   - Gamma(8n) / 2304 b^6n Gamma(2n)
        // The quadratic term of small-k expansion:
        _kderiv2 = -tgamma(4.*_n) / (4.*b2n*gamma2n) ; 
        // And a quartic term:
        _kderiv4 = tgamma(6.*_n) / (64.*b4n*gamma2n);

        dbg << "Building for n=" << _n << " b= " << _b << " norm= " << _norm << std::endl;
        dbg << "Deriv terms: " << _kderiv2 << " " << _kderiv4 << std::endl;

        // When is it safe to use low-k approximation?  
        // See when next term past quartic is at accuracy threshold
        double kderiv6 = tgamma(8*_n) / (2304.*b4n*b2n*gamma2n);
        dbg<<"kderiv6 = "<<kderiv6<<std::endl;
        double kmin = std::pow(sbp::kvalue_accuracy / kderiv6, 1./6.);
        dbg<<"kmin = "<<kmin<<std::endl;
        _ksq_min = kmin * kmin;

        // How far should nominal profile extend?
        // Estimate number of effective radii needed to enclose (1-alias_threshold) of flux
        double R = findMaxR(sbp::alias_threshold,gamma2n);
        // Go to at least 5 re
        if (R < 5) R = 5;
        dbg<<"R => "<<R<<std::endl;
        _stepK = M_PI / R;
        dbg<<"stepK = "<<_stepK<<std::endl;

        // Now start building the lookup table for FT of the profile.
        
        // Normalization for integral at k=0:
        double hankel_norm = _n*gamma2n/b2n;
        dbg<<"hankel_norm = "<<hankel_norm<<std::endl;

        // Along the way, find the last k that has a kValue > 1.e-3
        double maxlogk = 0.;
        // Keep going until at least 5 in a row have kvalues below kvalue_accuracy.
        int n_below_thresh = 0;

        double integ_maxR = findMaxR(sbp::kvalue_accuracy * hankel_norm,gamma2n);
        //double integ_maxR = integ::MOCK_INF;

        double dlogk = 0.1;
        // Don't go past k = 500
        for (double logk = std::log(kmin)-0.001; logk < std::log(500.); logk += dlogk) {
            SersicIntegrand I(_n, _b, std::exp(logk));
            double val = integ::int1d(
                I, 0., integ_maxR, sbp::integration_relerr, sbp::integration_abserr*hankel_norm);
            val /= hankel_norm;
            xdbg<<"logk = "<<logk<<", ft("<<exp(logk)<<") = "<<val<<std::endl;
            _ft.addEntry(logk,val);

            if (std::abs(val) > sbp::maxk_threshold) maxlogk = logk;

            if (std::abs(val) > sbp::kvalue_accuracy) n_below_thresh = 0;
            else ++n_below_thresh;
            if (n_below_thresh == 5) break;
        }
        _maxK = exp(maxlogk);
        xdbg<<"maxK with val >= "<<sbp::maxk_threshold<<" = "<<_maxK<<std::endl;
        _ksq_max = exp(_ft.argMax());

        // Next, set up the classes for photon shooting
        _radial = new SersicRadialFunction(_n, _b);
        std::vector<double> range(2,0.);
        range[1] = R;
        _sampler = new OneDimensionalDeviate( *_radial, range, true);
    }

    PhotonArray SBSersic::SersicInfo::shoot(int N, UniformDeviate& ud) const 
    {
        PhotonArray result = _sampler->shoot(N,ud);
        result.scaleFlux(_norm);
        return result;
    }

    SBMoffat::SBMoffatImpl::SBMoffatImpl(double beta, double truncationFWHM, double flux,
                       double size, RadiusType rType) : 
        _beta(beta), _flux(flux), _ft(Table<double,double>::spline)
    {
        xdbg<<"Start SBMoffat constructor: \n";
        xdbg<<"beta = "<<_beta<<"\n";
        xdbg<<"flux = "<<_flux<<"\n";

        // First, relation between FWHM and rD:
        double FWHMrD = 2.* sqrt(std::pow(2., 1./_beta)-1.);
        xdbg<<"FWHMrD = "<<FWHMrD<<"\n";
        double maxRrD;
        if (truncationFWHM > 0.) {
            maxRrD = FWHMrD * truncationFWHM;
            xdbg<<"maxRrD = "<<maxRrD<<"\n";

            // Analytic integration of total flux:
            _fluxFactor = 1. - std::pow( 1+maxRrD*maxRrD, (1.-_beta));
        } else {
            _fluxFactor = 1.;

            // Set maxRrD to the radius where surface brightness is kvalue_accuracy
            // of center value.  (I know this isn't  a kvalue, but the same level 
            // is probably appropriate here.)
            // (1+R^2)^-beta = kvalue_accuracy
            // And ignore the 1+ part of (1+R^2), so
            maxRrD = std::pow(sbp::kvalue_accuracy,-1./(2.*_beta));
            xdbg<<"Not truncate.  Calculated maxRrD = "<<maxRrD<<"\n";
        }

        // Set size of this instance according to type of size given in constructor:
        switch (rType) {
          case FWHM:
               _rD = size / FWHMrD;
               break;
          case HALF_LIGHT_RADIUS: 
               {
                   // Get half-light radius in units of rD:
                   double rerD = sqrt( std::pow(1.-0.5*_fluxFactor , 1./(1.-_beta)) - 1.);
                   _rD = size / rerD;
               }
               break;
          case SCALE_RADIUS:
               _rD = size;
               break;
          default:
               throw SBError("Unknown SBMoffat::RadiusType");
        }
        _FWHM = FWHMrD * _rD;
        _maxR = maxRrD * _rD;
        _maxR_sq = _maxR * _maxR;
        _rD_sq = _rD * _rD;
        _norm = _flux * (_beta-1.) / (M_PI * _fluxFactor * _rD_sq);

        dbg << "Moffat rD " << _rD << " fluxFactor " << _fluxFactor
            << " norm " << _norm << " maxRrD " << _maxR << std::endl;

        if (_beta == 1) pow_beta = &SBMoffat::pow_1;
        else if (_beta == 2) pow_beta = &SBMoffat::pow_2;
        else if (_beta == 3) pow_beta = &SBMoffat::pow_3;
        else if (_beta == 4) pow_beta = &SBMoffat::pow_4;
        else if (_beta == int(_beta)) pow_beta = &SBMoffat::pow_int;
        else pow_beta = &SBMoffat::pow_gen;

        setupFT();
    }

    double SBMoffat::SBMoffatImpl::xValue(const Position<double>& p) const 
    {
        double rsq = p.x*p.x + p.y*p.y;
        if (rsq > _maxR_sq) return 0.;
        else return _norm / pow_beta(1.+rsq/_rD_sq, _beta);
    }

    std::complex<double> SBMoffat::SBMoffatImpl::kValue(const Position<double>& k) const 
    {
        double ksq = k.x*k.x + k.y*k.y;
        if (ksq > _ft.argMax()) return 0.;
        else return _ft(ksq);
    }

    // Set maxK to the value where the FT is down to maxk_threshold
    double SBMoffat::SBMoffatImpl::maxK() const 
    {
        // _maxK is determined during setupFT() as the last k value to have a  kValue > 1.e-3.
#if 1
        return _maxK;
#else
        // Old version from Gary:
        // Require at least 16 points across FWHM when drawing:
        return 16.*M_PI / _FWHM;
#endif
    }

    // The amount of flux missed in a circle of radius pi/stepk should miss at 
    // most alias_threshold of the flux.
    double SBMoffat::SBMoffatImpl::stepK() const
    {
        dbg<<"Find Moffat stepK\n";
        dbg<<"beta = "<<_beta<<std::endl;
#if 1
        // The fractional flux out to radius R is (if not truncated)
        // 1 - (1+R^2)^(1-beta)
        // So solve (1+R^2)^(1-beta) = alias_threshold
        if (_beta <= 1.1) {
            // Then flux never converges (or nearly so), so just use truncation radius
            return M_PI / _maxR;
        } else {
            // Ignore the 1 in (1+R^2), so approximately:
            double R = std::pow(sbp::alias_threshold, 0.5/(1.-_beta)) * _rD;
            dbg<<"R = "<<R<<std::endl;
            // If it is truncated at less than this, drop to that value.
            if (R > _maxR) R = _maxR;
            dbg<<"_maxR = "<<_maxR<<std::endl;
            dbg<<"R => "<<R<<std::endl;
            dbg<<"stepk = "<<(M_PI/R)<<std::endl;
            return M_PI / R;
        }
#else
        // Old version from Gary:
        // Make FFT's periodic at 4x truncation radius or 1.5x diam at alias_threshold,
        // whichever is smaller
        return 2.*M_PI / std::min(4.*_maxR, 
                                  3.*sqrt(std::pow(sbp::alias_threshold, -1./_beta)-1.)*_rD);
#endif
    }

    // Integrand class for the Hankel transform of Moffat
    class MoffatIntegrand : public std::unary_function<double,double>
    {
    public:
        MoffatIntegrand(double beta, double k, double (*pb)(double, double)) : 
            _beta(beta), _k(k), pow_beta(pb) {}
        double operator()(double r) const 
        { return r/pow_beta(1.+r*r, _beta)*j0(_k*r); }

    private:
        double _beta;
        double _k;
        double (*pow_beta)(double x, double beta);
    };

    void SBMoffat::SBMoffatImpl::setupFT()
    {
        if (_ft.size() > 0) return;

        // Do a Hankel transform and store the results in a lookup table.
        
        double nn = _norm * 2.*M_PI * _rD_sq;
        //double maxR = _fluxFactor == 1. ? integ::MOCK_INF : _maxR / _rD;
        double maxR = _maxR / _rD;

        // Along the way, find the last k that has a kValue > 1.e-3
        double maxK_val = sbp::maxk_threshold * _flux;
        dbg<<"Looking for maxK_val = "<<maxK_val<<std::endl;
        // Keep going until at least 5 in a row have kvalues below kvalue_accuracy.
        // (It's oscillatory, so want to make sure not to stop at a zero crossing.)
        double thresh = sbp::kvalue_accuracy * _flux;

        // These are dimensionless k values for doing the integral.
        double dk = 0.1;
        dbg<<"dk = "<<dk<<std::endl;
        int n_below_thresh = 0;
        // Don't go past k = 50
        for(double k=0.; k < 50; k += dk) {
            MoffatIntegrand I(_beta, k, pow_beta);
            double val = integ::int1d(
                I, 0., maxR, sbp::integration_relerr, sbp::integration_abserr);
            val *= nn;

            double kreal = k / _rD;
            xdbg<<"ft("<<kreal<<") = "<<val<<std::endl;
            _ft.addEntry( kreal*kreal, val );

            if (std::abs(val) > maxK_val) _maxK = kreal;

            if (std::abs(val) > thresh) n_below_thresh = 0;
            else ++n_below_thresh;
            if (n_below_thresh == 5) break;
        }
        dbg<<"maxK = "<<_maxK<<std::endl;
    }

    /*************************************************************
     * Photon-shooting routines
     *************************************************************/

    template <class T>
    void SBProfile::drawShoot(ImageView<T> img, double N, UniformDeviate& u) const 
    {
        const int maxN = 100000;

        // Clear image before adding photons, for consistency with draw() methods.
        img.fill(0.);  
        double origN = N;
        xdbg<<"origN = "<<origN<<std::endl;
        while (N > maxN) {
            xdbg<<"shoot "<<maxN<<std::endl;
            assert(_pimpl.get());
            PhotonArray pa = _pimpl->shoot(maxN, u);
            pa.scaleFlux(maxN / origN);
            pa.addTo(img);
            N -= maxN;
        }
        xdbg<<"shoot "<<N<<std::endl;
        assert(_pimpl.get());
        PhotonArray pa = _pimpl->shoot(int(N), u);
        pa.scaleFlux(N / origN);
        pa.addTo(img);
    }
    
    PhotonArray SBAdd::SBAddImpl::shoot(int N, UniformDeviate& u) const 
    {
        double totalAbsoluteFlux = getPositiveFlux() + getNegativeFlux();
        double fluxPerPhoton = totalAbsoluteFlux / N;

        // Initialize the output array
        PhotonArray result(0);
        result.reserve(N);

        double remainingAbsoluteFlux = totalAbsoluteFlux;
        int remainingN = N;

        // Get photons from each summand, using BinomialDeviate to
        // randomize distribution of photons among summands
        for (ConstIter pptr = _plist.begin(); pptr!= _plist.end(); ++pptr) {
            double thisAbsoluteFlux = pptr->getPositiveFlux() + pptr->getNegativeFlux();

            // How many photons to shoot from this summand?
            int thisN = remainingN;  // All of what's left, if this is the last summand...
            std::list<SBProfile>::const_iterator nextPtr = pptr;
            ++nextPtr;
            if (nextPtr!=_plist.end()) {
                // otherwise allocate a randomized fraction of the remaining photons to this summand:
                BinomialDeviate bd(u, remainingN, thisAbsoluteFlux/remainingAbsoluteFlux);
                thisN = bd();
            }
            if (thisN > 0) {
                PhotonArray thisPA = pptr->shoot(thisN, u);
                // Now rescale the photon fluxes so that they are each nominally fluxPerPhoton
                // whereas the shoot() routine would have made them each nominally 
                // thisAbsoluteFlux/thisN
                thisPA.scaleFlux(fluxPerPhoton*thisN/thisAbsoluteFlux);
                result.append(thisPA);
            }
            remainingN -= thisN;
            remainingAbsoluteFlux -= thisAbsoluteFlux;
            if (remainingN <=0) break;
            if (remainingAbsoluteFlux <= 0.) break;
        }
        
        return result;
    }

    PhotonArray SBConvolve::SBConvolveImpl::shoot(int N, UniformDeviate& u) const 
    {
        std::list<SBProfile>::const_iterator pptr = _plist.begin();
        if (pptr==_plist.end())
            throw SBError("Cannot shoot() for empty SBConvolve");
        PhotonArray result = pptr->shoot(N, u);
        // It is necessary to shuffle when convolving because we do
        // do not have a gaurantee that the convolvee's photons are
        // uncorrelated, e.g. they might both have their negative ones
        // at the end.
        for (++pptr; pptr != _plist.end(); ++pptr)
            result.convolveShuffle( pptr->shoot(N, u), u);
        return result;
    }

    PhotonArray SBDistort::SBDistortImpl::shoot(int N, UniformDeviate& u) const 
    {
        // Simple job here: just remap coords of each photon, then change flux
        // If there is overall magnification in the transform
        PhotonArray result = _adaptee.shoot(N,u);
        for (int i=0; i<result.size(); i++) {
            Position<double> xy = fwd(Position<double>(result.getX(i), result.getY(i))+_cen);
            result.setPhoton(i,xy.x, xy.y, result.getFlux(i)*_absdet);
        }
        return result;
    }

    PhotonArray SBGaussian::SBGaussianImpl::shoot(int N, UniformDeviate& u) const 
    {
        PhotonArray result(N);
        double fluxPerPhoton = _flux/N;
        for (int i=0; i<N; i++) {
            // First get a point uniformly distributed on unit circle
            double xu, yu, rsq;
            do {
                xu = 2.*u()-1.;
                yu = 2.*u()-1.;
                rsq = xu*xu+yu*yu;
            } while (rsq>=1. || rsq==0.);
            
            // Then map it to desired Gaussian with analytic transformation
            double factor = _sigma*sqrt( -2.*std::log(rsq)/rsq);
            result.setPhoton(i,factor*xu, factor*yu, fluxPerPhoton);
        }
        return result;
    }

    PhotonArray SBSersic::SBSersicImpl::shoot(int N, UniformDeviate& ud) const
    {
        // Get photons from the SersicInfo structure, rescale flux and size for this instance
        PhotonArray result = _info->shoot(N,ud);
        result.scaleFlux(_flux);
        result.scaleXY(_re);
        return result;
    }

    PhotonArray SBExponential::SBExponentialImpl::shoot(int N, UniformDeviate& u) const
    {
        // Accuracy to which to solve for (log of) cumulative flux distribution:
        const double Y_TOLERANCE=1e-6;

        double fluxPerPhoton = getFlux() / N;
        PhotonArray result(N);
        // The cumulative distribution of flux is 1-(1+r)exp(-r).
        // Here is a way to solve for r by an initial guess followed
        // by Newton-Raphson iterations.  Probably not
        // the most efficient thing since there are logs in the iteration.
        for (int i=0; i<N; i++) {
            double y = u();
            if (y==0.) {
                // Runt case of infinite radius - just set to origin:
                result.setPhoton(i,0.,0.,fluxPerPhoton);
                continue;
            }
            // Initial guess
            y = -std::log(y);
            double r = y>2 ? y : sqrt(2*y);
            double dy = y - r + std::log(1+r);
            while ( std::abs(dy) > Y_TOLERANCE) {
                r = r + (1+r)*dy/r;
                dy = y - r + std::log(1+r);
            }
            // Draw another random for azimuthal angle (could use the unit-circle trick here...)
            double theta = 2*M_PI*u();
            result.setPhoton(i,_r0*r*std::cos(theta), _r0*r*std::sin(theta), fluxPerPhoton);
        }
        return result;
    }

    PhotonArray SBAiry::SBAiryImpl::shoot(int N, UniformDeviate& u) const
    {
        // Use the OneDimensionalDeviate to sample from scale-free distribution
        checkSampler();
        PhotonArray pa=_sampler->shoot(N, u);
        // Then rescale for this flux & size
        pa.scaleFlux(_flux);
        pa.scaleXY(1./_D);
        return pa;
    }

    void SBAiry::SBAiryImpl::flushSampler() const 
    {
        if (_sampler) {
            delete _sampler;
            _sampler = 0;
        }
    }

    void SBAiry::SBAiryImpl::checkSampler() const 
    {
        if (_sampler) return;
        std::vector<double> ranges(1,0.);
        // Break Airy function into ranges that will not have >1 extremum:
        double xmin = (1.1 - 0.5*_obscuration);
        // Use Schroeder (10.1.18) limit of EE at large radius.
        // to stop sampler at radius with EE>(1-alias_threshold).
        // TODO: Is alias_threshold appropriate for photon shooting?  
        //       Should we introduce another parameter that might work similarly
        //       and try to be consistent across all profiles?
        double maximumRadius = 2./(sbp::alias_threshold * M_PI*M_PI * (1-_obscuration));
        while (xmin < maximumRadius) {
            ranges.push_back(xmin);
            xmin += 0.5;
        }
        ranges.push_back(xmin);
        _sampler = new OneDimensionalDeviate(_radial, ranges, true);
    }

    PhotonArray SBBox::SBBoxImpl::shoot(int N, UniformDeviate& u) const
    {
        PhotonArray result(N);
        for (int i=0; i<result.size(); i++)
            result.setPhoton(i, _xw*(u()-0.5), _yw*(u()-0.5), _flux/N);
        return result;
    }

    PhotonArray SBMoffat::SBMoffatImpl::shoot(int N, UniformDeviate& u) const
    {
        // Moffat has analytic inverse-cumulative-flux function.
        PhotonArray result(N);
        double fluxPerPhoton = _flux/N;
        for (int i=0; i<N; i++) {
            // First get a point uniformly distributed on unit circle
            double xu, yu, rsq;
            do {
                xu = 2.*u()-1.;
                yu = 2.*u()-1.;
                rsq = xu*xu+yu*yu;
            } while (rsq>=1. || rsq==0.);
            
            // Then map it to the Moffat flux distribution
            double newRsq = std::pow( 1.-rsq*_fluxFactor , 1./(1.-_beta)) - 1.;
            double rFactor = _rD*sqrt(newRsq / rsq);
            result.setPhoton(i,rFactor*xu, rFactor*yu, fluxPerPhoton);
        }
        return result;
    }

    // instantiate template functions for expected image types
    template double SBProfile::SBProfileImpl::doFillXImage2(ImageView<float>& img, double dx) const;
    template double SBProfile::SBProfileImpl::doFillXImage2(ImageView<double>& img, double dx) const;

    template void SBProfile::drawShoot(ImageView<float> image, double N, UniformDeviate& ud) const;
    template void SBProfile::drawShoot(ImageView<double> image, double N, UniformDeviate& ud) const;
    template void SBProfile::drawShoot(Image<float>& image, double N, UniformDeviate& ud) const;
    template void SBProfile::drawShoot(Image<double>& image, double N, UniformDeviate& ud) const;

    template double SBProfile::draw(Image<float>& img, double dx, int wmult) const;
    template double SBProfile::draw(Image<double>& img, double dx, int wmult) const;
    template double SBProfile::draw(ImageView<float>& img, double dx, int wmult) const;
    template double SBProfile::draw(ImageView<double>& img, double dx, int wmult) const;

    template double SBProfile::plainDraw(Image<float>& I, double dx, int wmult) const;
    template double SBProfile::plainDraw(Image<double>& I, double dx, int wmult) const;
    template double SBProfile::plainDraw(ImageView<float>& I, double dx, int wmult) const;
    template double SBProfile::plainDraw(ImageView<double>& I, double dx, int wmult) const;

    template double SBProfile::fourierDraw(Image<float>& I, double dx, int wmult) const;
    template double SBProfile::fourierDraw(Image<double>& I, double dx, int wmult) const;
    template double SBProfile::fourierDraw(ImageView<float>& I, double dx, int wmult) const;
    template double SBProfile::fourierDraw(ImageView<double>& I, double dx, int wmult) const;

    template void SBProfile::drawK(
        Image<float>& Re, Image<float>& Im, double dk, int wmult) const;
    template void SBProfile::drawK(
        Image<double>& Re, Image<double>& Im, double dk, int wmult) const;
    template void SBProfile::drawK(
        ImageView<float>& Re, ImageView<float>& Im, double dk, int wmult) const;
    template void SBProfile::drawK(
        ImageView<double>& Re, ImageView<double>& Im, double dk, int wmult) const;

    template void SBProfile::plainDrawK(
        Image<float>& Re, Image<float>& Im, double dk, int wmult) const;
    template void SBProfile::plainDrawK(
        Image<double>& Re, Image<double>& Im, double dk, int wmult) const;
    template void SBProfile::plainDrawK(
        ImageView<float>& Re, ImageView<float>& Im, double dk, int wmult) const;
    template void SBProfile::plainDrawK(
        ImageView<double>& Re, ImageView<double>& Im, double dk, int wmult) const;

    template void SBProfile::fourierDrawK(
        Image<float>& Re, Image<float>& Im, double dk, int wmult) const;
    template void SBProfile::fourierDrawK(
        Image<double>& Re, Image<double>& Im, double dk, int wmult) const;
    template void SBProfile::fourierDrawK(
        ImageView<float>& Re, ImageView<float>& Im, double dk, int wmult) const;
    template void SBProfile::fourierDrawK(
        ImageView<double>& Re, ImageView<double>& Im, double dk, int wmult) const;

}<|MERGE_RESOLUTION|>--- conflicted
+++ resolved
@@ -678,19 +678,7 @@
     // Methods for Derived Classes
     //
 
-<<<<<<< HEAD
     void SBAdd::SBAddImpl::add(const SBProfile& rhs)
-=======
-    void SBAdd::initialize() 
-    {
-        _sumflux = _sumfx = _sumfy = 0.;
-        _maxMaxK = _minStepK = 0.;
-        _allAxisymmetric = _allAnalyticX = _allAnalyticK = true;
-        _anyHardEdges = false;
-    }
-
-    void SBAdd::add(const SBProfile& rhs, double scale) 
->>>>>>> f864d873
     {
         xdbg<<"Start SBAdd::add.  Adding item # "<<_plist.size()+1<<std::endl;
         // Add new summand(s) to the _plist:
@@ -709,11 +697,11 @@
         _sumflux = _sumfx = _sumfy = 0.;
         _maxMaxK = _minStepK = 0.;
         _allAxisymmetric = _allAnalyticX = _allAnalyticK = true;
+        _anyHardEdges = false;
 
         // Accumulate properties of all summands
         for(ConstIter it=_plist.begin(); it!=_plist.end(); ++it) {
             xdbg<<"SBAdd component has maxK, stepK = "<<
-<<<<<<< HEAD
                 it->maxK()<<" , "<<it->stepK()<<std::endl;
             _sumflux += it->getFlux();
             _sumfx += it->getFlux() * it->centroid().x;
@@ -723,23 +711,9 @@
             if ( _minStepK<=0. || (it->stepK() < _minStepK) ) 
                 _minStepK = it->stepK();
             _allAxisymmetric = _allAxisymmetric && it->isAxisymmetric();
+            _anyHardEdges = _anyHardEdges || it->hasHardEdges();
             _allAnalyticX = _allAnalyticX && it->isAnalyticX();
             _allAnalyticK = _allAnalyticK && it->isAnalyticK();
-=======
-                (*newptr)->maxK()<<" , "<<(*newptr)->stepK()<<std::endl;
-            _sumflux += (*newptr)->getFlux();
-            _sumfx += (*newptr)->getFlux() * (*newptr)->centroid().x;
-            _sumfy += (*newptr)->getFlux() * (*newptr)->centroid().x;
-            if ( (*newptr)->maxK() > _maxMaxK) 
-                _maxMaxK = (*newptr)->maxK();
-            if ( _minStepK<=0. || ((*newptr)->stepK() < _minStepK) ) 
-                _minStepK = (*newptr)->stepK();
-            _allAxisymmetric = _allAxisymmetric && (*newptr)->isAxisymmetric();
-            _anyHardEdges = _anyHardEdges || (*newptr)->hasHardEdges();
-            _allAnalyticX = _allAnalyticX && (*newptr)->isAnalyticX();
-            _allAnalyticK = _allAnalyticK && (*newptr)->isAnalyticK();
-            newptr++;
->>>>>>> f864d873
         }
         xdbg<<"Net maxK, stepK = "<<_maxMaxK<<" , "<<_minStepK<<std::endl;
     }
