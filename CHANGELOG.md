Changes from v1.0 to v1.1:
--------------------------

Python layer API changes:

* Changed the name of the `dx` parameter in the `draw`, `drawShoot`, `drawK`
  methods of `GSObject` and the constructors of `InterpolatedImage` and
  `CorrelatedNoise` to the name `scale`. (Issue #364)
* Changed the `xw` and `yw` parameters of the `Pixel` constructor to a
  single `scale` parameter. (Issue #364)
  * `pix = Pixel(xw=scale)` should now be either `pix = Pixel(scale=scale)`
    or simply `pix = Pixel(scale)`.
* Added new `Box` class to take up the functionality that had been `Pixel`
  with unequal values of `xw` and `yw`. (Issue #364)
  * `box = Pixel(xw=width, yw=height)` should now be either
    `box = Box(width=width, height=height)` or `box = Box(width, height)`.
* Changed the `dx_cosmos` parameter of `getCOSMOSNoise` to `cosmos_scale`.
  (Issue #364)
* Combined the old `Image`, `ImageView` and `ConstImageView` arrays of class
  names into a single python layer `Image` class that automatically constructs
  the appropriate C++ image class as an attribute. (Issue #364)
  * `im = ImageF(...)` and similar is still valid.
  * `im = ImageF(...)` _may_ now be written as `im = Image(...)`.  That is,
    the numpy.float32 type is the default data type if you do not specify
    something else either through the type letter or the `dtype` parameter.
  * `im = ImageViewF(...)` and similar should now be `im = ImageF(...)`
    (preserving the same type letter S, I, F or D).
  * `im = ConstImageViewF(...)` and similar should now be
    `im = ImageF(..., make_const=True)` (again preserving the type letter).
  * `im = Image[type](...)` should now be `Image(..., dtype=type)`
<<<<<<< HEAD
  * `im = ImageView[type](numpy_array.astype(type))` should now be
     `im = Image(numpy_array.astype(type))`.  i.e. The data type inherits
     from the numpy_array argument when appropriate.  If it is already
     the correct type, you do not need the `astype(type)` part.
  * `im = ConstImageView[type](numpy_array.astype(type))` should now be
=======
  * `im = ImageView[type](numpy_array.astype(type))` should now be 
    `im = Image(numpy_array.astype(type))`.  i.e. the data type inherits
    from the numpy_array argument when appropriate.  If it is already
    the correct type, you do not need the `astype(type)` part.
  * `im = ConstImageView[type](numpy_array.astype(type))` should now be 
>>>>>>> b13caaf7
    `im = Image(numpy_array.astype(type), make_const=True)`
* Changed the handling of the `scale` and `init_value` parameters of the
  `Image` constructor, so that now they have to be named keyword arguments
<<<<<<< HEAD
  rather than a positional arguments. (Issue #364)
  * `im = ImageF(nx, ny, scale, init_val)` should now be
=======
  rather than positional arguments. (Issue #364)
  * `im = ImageF(nx, ny, scale, init_val)` should now be 
>>>>>>> b13caaf7
    `im = ImageF(nx, ny, scale=scale, init_value=init_val)`.
* Removed the `im.at(x,y)` syntax.  This had been equivalent to `im(x,y)`,
  so any such code should now be switched to that. (Issue #364)
* Changed `Angle.wrap()` to return the wrapped angle rather than modifying the
  original. (Issue #364)
  * `angle.wrap()` should now be `angle = angle.wrap()`.
* Removed the previously deprecated `Ellipse` and `AtmosphericPSF` classes.
  Also removed `PhotonArray` from the python layer, since it is only used
  by the C++ layer. (Issue #364)
* Changed Bounds methods `addBorder`, `shift`, and `expand` to return new
  Bounds objects rather than changing the original (in the python layer
  only). (Issue #364)
* Changed DES_PSFEx class to take in the original image file to get the correct
  WCS information to convert from image coordinates to world coordinates.  If
  unavailable, then the returned PSF profiles will be in image coordinates.
  The old `scale` parameter in `psfex.getPSF` is obsolete since it is not
  really accurate.  The new behavior accurately converts the PSFEx profile 
  between image and world coordinates.
  * `psfex = galsim.des.DES_PSFEx(psf_file)` `psf = psfex.getPSF(pos, scale)`
<<<<<<< HEAD
     should become `psfex = galsim.des.DES_PSFEx(psf_file, image_file)`
     `psf = psfex.getPSF(pos)`.
* Added `ChromaticObject` and dependencies `SED` and `Bandpass` to implement
  wavelength dependence. (Issue #467)
* Added demo12.py for wavelength dependence examples.
=======
    should become `psfex = galsim.des.DES_PSFEx(psf_file, image_file)`
    `psf = psfex.getPSF(pos)`.
>>>>>>> b13caaf7


New WCS classes: (Issue #364)

* Every place in the code that can take a `scale` parameter (e.g. the `Image`
  constructor,  `GSObject.draw()`, `InterpolatedImage`, etc.) can now take a
  `wcs` parameter.  The `scale` parameter is still an option, but now it is
  just shorthand for `wcs = PixelScale(scale)`.
* There are three LocalWCS classes that have a common origin for image and
  world coordinates:
  * `PixelScale` describes a simple scale conversion from pixels to arcsec.
  * `ShearWCS` describes a uniformly sheared coordinate system.
  * `JacobianWCS` describes an arbitrary 2x2 Jacobian matrix.
* There are three non-local UniformWCS classes that have a uniform pixel
  size and shape, but not necessarily the same origin.
  * `OffsetWCS` is a `PixelScale` with the world (0,0) location offset from
    the (0,0) position in image coordinates.
  * `OffsetShearWCS` is a `ShearWCS` with a similar offset.
  * `AffineTransform` is a `JacobianWCS` with an offset.  It is the most
    general possible _uniform_ WCS transformation.  i.e. one where the pixel
    shape is uniform across the image.
* There is one non-uniform EuclideanWCS class that uses Euclidean coordinates
  for the world coordinate system:
  * `UVFunction` is an arbitrary transformation from (x,y) coordinates to
    Euclidean (u,v) coordinates.  It takes arbitrary functions u(x,y) and
    v(x,y) as inputs.  (And optionally x(u,v) and y(u,v) for the inverse
    transformations.)
* There are five CelestialWCS classes that use celestial coordinates for the
  world coordinate system. i.e. the world coordinates are in terms of right
  ascension and declination (RA, Dec).  There is a new CelestialCoord
  class that encapsulates this kind of position on the sphere.
  * `RaDecFunction` takes an arbitrary function radec_func(x,y) that returns
    the RA and Dec.
  * `AstropyWCS` uses the astropy.wcs package to read in a given FITS file.
  * `PyAstWCS` uses the starlink.Ast package to read in a given FITS file.
  * `WcsToolsWCS` uses wcstools commands for a given FITS file.
  * `GSFitsWCS` is GalSim code to read FITS files that use TAN and TPV
    WCS types.  Less flexible than the others, but still useful since
    these are probably the most common WCS types for optical astronomical
    images.  Plus it is quite a bit faster than the others.
* There is a factory function called `FitsWCS` that will try the various
  classes that can read FITS files until it finds one that works.  It will
  revert to `AffineTransform` if it cannot find anything better.
* Another function, `TanWCS`, acts like a WCS class.  It builds a WCS using
  TAN projection and returns a `GSFitsWCS` implementing it.
* When reading in an image from a FITS file, the image will automatically
  try to read the WCS information from the header with the `FitsWCS` function.

See the docstring for `BaseWCS` (the base class for all of these WCS classes)
for information about how to use these classes. Also, check out demo3, demo9,
demo10, and demo11 for example usage.


New `CelestialCoord` class: (Issue #364)

* This class describes a position on the celestial sphere according to
  RightAscension (RA) and Declination (Dec).  These two values are accessible
  as coord.ra and coord.dec.  So it is used by some of the WCS classes for
  the world coordinate positions.
* It has methods to handle a number of spherical trigonometry operations
  that are sometimes required when dealing with celestial coordinates:
  * `coord1.distanceTo(coord2)` returns the great circle distance between two
    coordinates (as a `galsim.Angle`).
  * `coord1.angleBetween(coord2,coord3)` returns the angle between the two
    great circles (coord1-coord2) and (coord1-coord3).
  * `coord1.project(coord2)` applies a tangent plane projection of coord2 with
    respect to the tangent point coord1 using one of 4 possible projection
    schemes specified by the optional keyword `projection`: lambert,
    stereographic, gnomonic, or postel.  See the docstring for this function
    for details.
  * `coord1.deproject(pos)` reverses the projection to go from the position
    on the tangent plane back to celestial coordinates.
  * `coord.precess(from_epoch, to_epoch)` precesses the coordinates to a
    different epoch.
  * `coord.getGalaxyPos()` returns the longitude and latitude in the galactic
    coordinate system as a tuple (el, b).


Updates to config options:

* Changed the previous behavior of the `image.wcs` field to allow several WCS
  types: 'PixelScale', 'Shear', 'Jacobian', 'Affine', 'UVFunction',
  'RaDecFunction', 'Fits', and 'Tan'. (Issue #364)
* Changed the name of `sky_pos` to `world_pos`. (Issue #364)
* Removed `pix` top layer in config structure.  Add `draw_method=no_pixel` to
  do what `pix : None` used to do. (Issue #364)
* Added `draw_method=real_space` to try to use real-space convolution.  This
  had been an option for the psf draw, but not the main draw.  This is only
  possible if there is only one item being convolved with the pixel.
  (Issue #364)
<<<<<<< HEAD
* Added ability to index Sequences by any running index, rather than just the
=======
* Added ability to index sequences by any running index, rather than just the 
>>>>>>> b13caaf7
  default.  i.e. `obj_num`, `image_num`, or `file_num`. (Issue #364)
* Added `Sum` type for value types for which it makes sense: float, int, angle,
  shear, position. (Issue #457)
* Allowed the user to modify or add config parameters from the command line.
  (Issue #479)
* Added a new `image.retry_failures` item that can be set so that if the
  construction of a GSObject fails for any reason, you can ask it to retry.
  An example of this functionality has been added to demo8. (Issue #482)
* Added a new `output.retry_io` item that can be set so that if the output write
  command fails (due to hard drive overloading for example), then it will wait
  a second and try again. (Issue #482)
* Changed the sequence indexing within an image to always start at 0, rather
  than use `obj_num` (which continues increasing through all objects in the run).
  Functionally, this would usually only matter if the number of objects per
  file or image is not a constant.  If the number of objects is constant, the
  automatic looping of the sequencing index essentially did this for you.
  (Issue #487)


Other new features:

* Sped up the gzip and bzip2 I/O by using the shell gzip and bzip2 executables
  if they are available on the system. (Issue #344)
* Added some new functions to convert an angle to/from DMS strings.  Sometimes
  handy when dealing with RA or Dec. (Issue #364)
  * `angle.dms()` returns the angle as a string in the form +/-ddmmss.decimal.
  * `angle.hms()` returns the angle as a string in the form +/-hhmmss.decimal.
  * `angle = DMS_Angle(str)` converts from a dms string to a `galsim.Angle`.
  * `angle = HMS_Angle(str)` converts from an hms string to a `galsim.Angle`.
* Added `profile.applyTransformation(dudx, dudy, dvdx, dvdy)` applies a general
  (linear) coordinate transformation to a GSObject profile.  It is a
  generalization of `applyShear`, `applyRotation`, etc.  There is also the
  corresponding `createTransformed` as well. (Issue #364)
* Added `galsim.fits.readFile()` function, which reads a FITS file and returns
  the hdu_list.  Normally, this is equivalent to `pyfits.open(file_name)`, but
  it has a `compression` option that works the same way `compression` works
  for the other `galsim.fits.read*` functions, so it may be convenient
  at times. (Issue #364)
* Permit users to initialize `OpticalPSF` with a list or array of aberrations,
<<<<<<< HEAD
  as an alternative to specifying each one individually.  (The innards of
  OpticalPSF were also rearranged to use arrays instead of individual values,
  but this is not important for users, just developers.) (Issue #409)
=======
  as an alternative to specifying each one individually.  (The innards of 
  OpticalPSF were also rearranged to use arrays instead of individual values, 
  but this is not important for users, just developers.) (Issue #409)
* Added option to FitsHeader and FitsWCS to read in SCamp-style text files with 
  the header information using the parameter `text_file=True`. (Issue #508)
>>>>>>> b13caaf7
<|MERGE_RESOLUTION|>--- conflicted
+++ resolved
@@ -28,29 +28,16 @@
   * `im = ConstImageViewF(...)` and similar should now be
     `im = ImageF(..., make_const=True)` (again preserving the type letter).
   * `im = Image[type](...)` should now be `Image(..., dtype=type)`
-<<<<<<< HEAD
-  * `im = ImageView[type](numpy_array.astype(type))` should now be
-     `im = Image(numpy_array.astype(type))`.  i.e. The data type inherits
-     from the numpy_array argument when appropriate.  If it is already
-     the correct type, you do not need the `astype(type)` part.
-  * `im = ConstImageView[type](numpy_array.astype(type))` should now be
-=======
   * `im = ImageView[type](numpy_array.astype(type))` should now be 
     `im = Image(numpy_array.astype(type))`.  i.e. the data type inherits
     from the numpy_array argument when appropriate.  If it is already
     the correct type, you do not need the `astype(type)` part.
   * `im = ConstImageView[type](numpy_array.astype(type))` should now be 
->>>>>>> b13caaf7
     `im = Image(numpy_array.astype(type), make_const=True)`
 * Changed the handling of the `scale` and `init_value` parameters of the
   `Image` constructor, so that now they have to be named keyword arguments
-<<<<<<< HEAD
-  rather than a positional arguments. (Issue #364)
-  * `im = ImageF(nx, ny, scale, init_val)` should now be
-=======
   rather than positional arguments. (Issue #364)
   * `im = ImageF(nx, ny, scale, init_val)` should now be 
->>>>>>> b13caaf7
     `im = ImageF(nx, ny, scale=scale, init_value=init_val)`.
 * Removed the `im.at(x,y)` syntax.  This had been equivalent to `im(x,y)`,
   so any such code should now be switched to that. (Issue #364)
@@ -70,16 +57,8 @@
   really accurate.  The new behavior accurately converts the PSFEx profile 
   between image and world coordinates.
   * `psfex = galsim.des.DES_PSFEx(psf_file)` `psf = psfex.getPSF(pos, scale)`
-<<<<<<< HEAD
-     should become `psfex = galsim.des.DES_PSFEx(psf_file, image_file)`
-     `psf = psfex.getPSF(pos)`.
-* Added `ChromaticObject` and dependencies `SED` and `Bandpass` to implement
-  wavelength dependence. (Issue #467)
-* Added demo12.py for wavelength dependence examples.
-=======
     should become `psfex = galsim.des.DES_PSFEx(psf_file, image_file)`
     `psf = psfex.getPSF(pos)`.
->>>>>>> b13caaf7
 
 
 New WCS classes: (Issue #364)
@@ -158,6 +137,13 @@
     coordinate system as a tuple (el, b).
 
 
+New chromatic functionality: (Issue #467)
+
+* Added `ChromaticObject` and dependencies `SED` and `Bandpass` to implement
+  wavelength dependence. (Issue #467)
+* Added demo12.py for wavelength dependence examples.
+
+
 Updates to config options:
 
 * Changed the previous behavior of the `image.wcs` field to allow several WCS
@@ -170,12 +156,8 @@
   had been an option for the psf draw, but not the main draw.  This is only
   possible if there is only one item being convolved with the pixel.
   (Issue #364)
-<<<<<<< HEAD
-* Added ability to index Sequences by any running index, rather than just the
-=======
-* Added ability to index sequences by any running index, rather than just the 
->>>>>>> b13caaf7
-  default.  i.e. `obj_num`, `image_num`, or `file_num`. (Issue #364)
+* Added ability to index `Sequence` types by any running index, rather than 
+  just the default.  i.e. `obj_num`, `image_num`, or `file_num`. (Issue #364)
 * Added `Sum` type for value types for which it makes sense: float, int, angle,
   shear, position. (Issue #457)
 * Allowed the user to modify or add config parameters from the command line.
@@ -214,14 +196,8 @@
   for the other `galsim.fits.read*` functions, so it may be convenient
   at times. (Issue #364)
 * Permit users to initialize `OpticalPSF` with a list or array of aberrations,
-<<<<<<< HEAD
   as an alternative to specifying each one individually.  (The innards of
   OpticalPSF were also rearranged to use arrays instead of individual values,
   but this is not important for users, just developers.) (Issue #409)
-=======
-  as an alternative to specifying each one individually.  (The innards of 
-  OpticalPSF were also rearranged to use arrays instead of individual values, 
-  but this is not important for users, just developers.) (Issue #409)
 * Added option to FitsHeader and FitsWCS to read in SCamp-style text files with 
   the header information using the parameter `text_file=True`. (Issue #508)
->>>>>>> b13caaf7
