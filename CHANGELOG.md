Changes from v0.3 to current version: 
------------------------------------

* Small bug fix for multiple operations on GSObjects when drawing images using photon shooting,
  which affects combinations like shifting and shearing.  (Issue #359)

* When making GSObjects out of real images that have noise, it is possible to pad those images with
  a noise field (either correlated or uncorrelated) so that there is not an abrupt change of
  properties in the noise field when crossing the border into the padding region.  (Issue #238)

* Option for shears from a power spectrum: use a tabulated P(k), either input as arrays or read in
  from a file, for example from a cosmological shear power spectrum calculator.  Also, the
  `PowerSpectrum` class now properly handles conversions between different units for P(k) and the
  galaxy positions at which we are calculating shear.  Finally, an important bug in how the shears
  were generated from the power spectrum (which resulted in issues with overall normalization) was
  fixed. (Issue #305)

* An optimization of the InterpolatedImage constructor.  (Issue #305)

* A work-around for a pyfits bug that made our Rice-compressed output files (using pyfits)
  unreadable by ds9.  (Issue #305)

* There is now a python interface to C++ tables that can be used for interpolation in a more general
  context. (Issue #305)

<<<<<<< HEAD
* A free function added that gives the user quick access to the 2D spatial correlation function of
  noise in HST COSMOS F814W weak lensing science images (e.g. Leauthaud et al 2007).  Calling
  `galsim.correlatednoise.get_COSMOS_CorrFunc()` returns a correlation function that shares all the
  methods of a `galsim.ImageCorrFunc()`, and optional keyword inputs allow the physical scale of the
  function to be set correctly. (Issue #345)
=======
* Added an addNoiseSNR() method to Image classes that adds noise such that the image has a 
  specified signal-to-noise ratio. (Issue #349)

* Made a new Noise hierarchy, and moved CCDNoise to that rather than have it be a BaseDeviate.
  There are also now GaussianNoise, PoissonNoise, and DeviateNoise classes. (Issue #349)
>>>>>>> 613c1cbd
<|MERGE_RESOLUTION|>--- conflicted
+++ resolved
@@ -1,8 +1,5 @@
 Changes from v0.3 to current version: 
 ------------------------------------
-
-* Small bug fix for multiple operations on GSObjects when drawing images using photon shooting,
-  which affects combinations like shifting and shearing.  (Issue #359)
 
 * When making GSObjects out of real images that have noise, it is possible to pad those images with
   a noise field (either correlated or uncorrelated) so that there is not an abrupt change of
@@ -23,16 +20,17 @@
 * There is now a python interface to C++ tables that can be used for interpolation in a more general
   context. (Issue #305)
 
-<<<<<<< HEAD
 * A free function added that gives the user quick access to the 2D spatial correlation function of
   noise in HST COSMOS F814W weak lensing science images (e.g. Leauthaud et al 2007).  Calling
   `galsim.correlatednoise.get_COSMOS_CorrFunc()` returns a correlation function that shares all the
   methods of a `galsim.ImageCorrFunc()`, and optional keyword inputs allow the physical scale of the
   function to be set correctly. (Issue #345)
-=======
+
 * Added an addNoiseSNR() method to Image classes that adds noise such that the image has a 
   specified signal-to-noise ratio. (Issue #349)
 
 * Made a new Noise hierarchy, and moved CCDNoise to that rather than have it be a BaseDeviate.
   There are also now GaussianNoise, PoissonNoise, and DeviateNoise classes. (Issue #349)
->>>>>>> 613c1cbd
+
+* Small bug fix for multiple operations on GSObjects when drawing images using photon shooting,
+  which affects combinations like shifting and shearing.  (Issue #359)
