Changes from v0.2 to v0.3
-------------------------

* Fixed bug in config RandomCircle when using inner_radius option.

* Fixed bug in config when trying to draw objects whose postage stamp falls entirely off the 
  main image.

* Fixed treatment of duplicate numpy.int32 types on some systems where the old check was not
  sufficient.

* Fix warnings in boost::random stuff on some systems (Issue #250)

* Minor changes in the python interface to the outputs of the moments and shape estimation routines
  (the HSMShapeData class).  (Issue #296, #316, #332)

* Support reading and writing compressed fits files. (Issue #299)

* Add FormattedStr option for string values in config files.  (Issue #315)

* On systems where a different C++ compiler was used for GalSim and for python, C++ exceptions show
  up with a non-informative error message.  While this is not easily fixable, there is now a test
  for this incompatibility when compiling, which results in a warning being generated.
  (Issue #317)

* Made default poisson_flux value = False when n_photons is explicitly given.  (Issue #319)

* It is now possible to draw the Fourier images of GSObjects using the `drawK()` method, which was
  always available in C++ but now is visible in python as well. (Issue #319)

* Several bug fixes in the Fourier space parameters of the Sersic surface brightness profile, which
  improves some issues with ringing in images composed of Sersic profiles on their own or combined
  with other profiles. (Issues #319, #330)

* A minor fix for some issues with image types in `fits.writeCube()`. (Issue #320)

* Minor change in the keywords related to directory specification for RealGalaxyCatalog.
  (Issue #322)

* Fixed several sources of memory leaks, with the most significant being in the moments and shape
  estimation software and a minor one in CppShear. (Issue #327)

* There is a useful new option when compiling, MEMTEST, that makes it easy to check for memory
  leaks in the C++ side of GalSim. (Issue #327)

* Enable copying Images of different types. (Issue #327)

* The moments and PSF correction code was updated to use the Image class and TMV. The python
  interface to this software was also updated so that it can handle weight and bad pixel maps for
  the input Images.  Finally, an optimization was introduced that typically speeds up these routines
  by a factor of 2-3.  (Issues #331, #332)

* There is a new base class, InterpolatedImage, which contains an SBInterpolatedImage.  Users who
  wish to take some arbitrary input image and manipulate it (shear, convolved, etc.) can use this
  base class as a way of easily carrying out those operations.  (Issue #333)

* There is a new class structure for representing 2D correlation functions, used to describe 
  correlated noise in images (for example).  The intended user interface is using the
  `cf = galsim.ImageCorrFunc(image)` constructor, which calculates the discrete correlation function
  between pixels in the input image.  The `cf` instance acts as a container for an internal 
  `GSObject` representation of this correlation function, making many `GSObject` operations
  available (Issue #297).

<<<<<<< HEAD

=======
>>>>>>> 67d15f62
* Option for shear power spectra: use a tabulated P(k), either input as arrays or read in from a
  file, for example from a cosmological shear power spectrum calculator.  This work also involved
  making a python interface to C++ tables that can be used for interpolation in a more general
  context. (Issue #305)<|MERGE_RESOLUTION|>--- conflicted
+++ resolved
@@ -61,10 +61,6 @@
   `GSObject` representation of this correlation function, making many `GSObject` operations
   available (Issue #297).
 
-<<<<<<< HEAD
-
-=======
->>>>>>> 67d15f62
 * Option for shear power spectra: use a tabulated P(k), either input as arrays or read in from a
   file, for example from a cosmological shear power spectrum calculator.  This work also involved
   making a python interface to C++ tables that can be used for interpolation in a more general
