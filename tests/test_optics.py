# Copyright (c) 2012-2015 by the GalSim developers team on GitHub
# https://github.com/GalSim-developers
#
# This file is part of GalSim: The modular galaxy image simulation toolkit.
# https://github.com/GalSim-developers/GalSim
#
# GalSim is free software: redistribution and use in source and binary forms,
# with or without modification, are permitted provided that the following
# conditions are met:
#
# 1. Redistributions of source code must retain the above copyright notice, this
#    list of conditions, and the disclaimer given in the accompanying LICENSE
#    file.
# 2. Redistributions in binary form must reproduce the above copyright notice,
#    this list of conditions, and the disclaimer given in the documentation
#    and/or other materials provided with the distribution.
#
import numpy as np
import os
import sys

from galsim_test_helpers import *

imgdir = os.path.join(".", "Optics_comparison_images") # Directory containing the reference images.

try:
    import galsim
except ImportError:
    path, filename = os.path.split(__file__)
    sys.path.append(os.path.abspath(os.path.join(path, "..")))
    import galsim


testshape = (512, 512)  # shape of image arrays for all tests

decimal = 6     # Last decimal place used for checking equality of float arrays, see
                # np.testing.assert_array_almost_equal(), low since many are ImageF

decimal_dft = 3  # Last decimal place used for checking near equality of DFT product matrices to
                 # continuous-result derived check values... note this is not as stringent as
                 # decimal, because this is tough, because the DFT representation of a function is
                 # not precisely equivalent to its continuous counterpart.
           # See http://en.wikipedia.org/wiki/File:From_Continuous_To_Discrete_Fourier_Transform.gif

# The lines below control the behavior of the tests that involve making PSFs from pupil plane
# images.  The best tests involve very high resolution images, but these are slow.  So, when running
# test_optics.py directly, you will get the slow tests (~5 minutes for all of them).  When running
# `scons tests`, you will get faster, less stringent tests.
if __name__ == "__main__":
    # pp_decimal = 5
    # pp_file = 'sample_pupil_rolled_oversample.fits.gz'
    # pp_oversampling = 4.
    # pp_pad_factor = 4.
    # # In this case, we test the entire images.
    # pp_test_type = 'image'
    pp_decimal = 4
    pp_file = 'sample_pupil_rolled.fits'
    pp_oversampling = 1.5
    pp_pad_factor = 1.5
    # In the less stringent tests, we may opt to test only the 2nd moments rather than the images
    # themselves.  This is because when the original tests were set up, I found low-level artifacts
    # that made it hard to get image-based tests to pass, yet the adaptive moments agreed quite
    # well.  Given that there were no such problems in the image-based tests with high-res inputs, I
    # believe these artifacts in the low-res tests should be ignored (by doing moments-based tests
    # only).
    pp_test_type = 'moments'
else:
    pp_decimal = 4
    pp_file = 'sample_pupil_rolled.fits'
    pp_oversampling = 1.5
    pp_pad_factor = 1.5
    # In the less stringent tests, we may opt to test only the 2nd moments rather than the images
    # themselves.  This is because when the original tests were set up, I found low-level artifacts
    # that made it hard to get image-based tests to pass, yet the adaptive moments agreed quite
    # well.  Given that there were no such problems in the image-based tests with high-res inputs, I
    # believe these artifacts in the low-res tests should be ignored (by doing moments-based tests
    # only).
    pp_test_type = 'moments'

# def test_check_all_contiguous():
#     """Test all galsim.optics outputs are C-contiguous as required by the galsim.Image class.
#     """
#     import time
#     t1 = time.time()
#     # Check basic outputs from wavefront, psf and mtf (array contents won't matter, so we'll use
#     # a pure circular pupil)
#     test_obj, _ = galsim.optics.wavefront(array_shape=testshape)
#     assert test_obj.flags.c_contiguous
#     test_obj, _ = galsim.optics.psf(array_shape=testshape)
#     assert test_obj.flags.c_contiguous
#     assert galsim.optics.otf(array_shape=testshape).flags.c_contiguous
#     assert galsim.optics.mtf(array_shape=testshape).flags.c_contiguous
#     assert galsim.optics.ptf(array_shape=testshape).flags.c_contiguous
#     t2 = time.time()
#     print 'time for %s = %.2f'%(funcname(),t2-t1)

# def test_simple_wavefront():
#     """Test the wavefront of a pure circular pupil against the known result.
#     """
#     import time
#     t1 = time.time()
#     kx, ky = galsim.utilities.kxky(testshape)
#     dx_test = 3.  # } choose some properly-sampled, yet non-unit / trival, input params
#     lod_test = 8. # }
#     kmax_test = 2. * np.pi * dx_test / lod_test  # corresponding INTERNAL kmax used in optics code
#     kmag = np.sqrt(kx**2 + ky**2) / kmax_test # Set up array of |k| in units of kmax_test
#     # Simple pupil wavefront should merely be unit ordinate tophat of radius kmax / 2:
#     in_pupil = kmag < .5
#     wf_true = np.zeros(kmag.shape)
#     wf_true[in_pupil] = 1.
#     # Compare
#     wf, _ = galsim.optics.wavefront(array_shape=testshape, scale=dx_test, lam_over_diam=lod_test)
#     np.testing.assert_array_almost_equal(wf, wf_true, decimal=decimal)
#     t2 = time.time()
#     print 'time for %s = %.2f'%(funcname(),t2-t1)

# def test_simple_mtf():
#     """Test the MTF of a pure circular pupil against the known result.
#     """
#     import time
#     t1 = time.time()
#     kx, ky = galsim.utilities.kxky(testshape)
#     dx_test = 3.  # } choose some properly-sampled, yet non-unit / trival, input params
#     lod_test = 8. # }
#     kmax_test = 2. * np.pi * dx_test / lod_test  # corresponding INTERNAL kmax used in optics code
#     kmag = np.sqrt(kx**2 + ky**2) / kmax_test # Set up array of |k| in units of kmax_test
#     in_pupil = kmag < 1.
#     # Then use analytic formula for MTF of circ pupil (fun to derive)
#     mtf_true = np.zeros(kmag.shape)
#     mtf_true[in_pupil] = (np.arccos(kmag[in_pupil]) - kmag[in_pupil] *
#                           np.sqrt(1. - kmag[in_pupil]**2)) * 2. / np.pi
#     # Compare
#     mtf = galsim.optics.mtf(array_shape=testshape, scale=dx_test, lam_over_diam=lod_test)
#     np.testing.assert_array_almost_equal(mtf, mtf_true, decimal=decimal_dft)
#     t2 = time.time()
#     print 'time for %s = %.2f'%(funcname(),t2-t1)

# def test_simple_ptf():
#     """Test the PTF of a pure circular pupil against the known result (zero).
#     """
#     import time
#     t1 = time.time()
#     ptf_true = np.zeros(testshape)
#     # Compare
#     ptf = galsim.optics.ptf(array_shape=testshape)
#     # Test via median absolute deviation, since occasionally things around the edge of the OTF get
#     # hairy when dividing a small number by another small number
#     nmad_ptfdiff = np.median(np.abs(ptf - np.median(ptf_true)))
#     assert nmad_ptfdiff <= 10.**(-decimal)
#     t2 = time.time()
#     print 'time for %s = %.2f'%(funcname(),t2-t1)

# def test_consistency_psf_mtf():
#     """Test that the MTF of a pure circular pupil is |FT{PSF}|.
#     """
#     import time
#     t1 = time.time()
#     kx, ky = galsim.utilities.kxky(testshape)
#     dx_test = 3.  # } choose some properly-sampled, yet non-unit / trival, input params
#     lod_test = 8. # }
#     kmax_test = 2. * np.pi * dx_test / lod_test  # corresponding INTERNAL kmax used in optics code
#     psf, _ = galsim.optics.psf(array_shape=testshape, scale=dx_test, lam_over_diam=lod_test)
#     psf *= dx_test**2 # put the PSF into flux units rather than SB for comparison
#     mtf_test = np.abs(np.fft.fft2(psf))
#     # Compare
#     mtf = galsim.optics.mtf(array_shape=testshape, scale=dx_test, lam_over_diam=lod_test)
#     np.testing.assert_array_almost_equal(mtf, mtf_test, decimal=decimal_dft)
#     t2 = time.time()
#     print 'time for %s = %.2f'%(funcname(),t2-t1)

# def test_wavefront_image_view():
#     """Test that the ImageF.array view of the wavefront is consistent with the wavefront array.
#     """
#     import time
#     t1 = time.time()
#     array, _ = galsim.optics.wavefront(array_shape=testshape)
#     (real, imag), _ = galsim.optics.wavefront_image(array_shape=testshape)
#     np.testing.assert_array_almost_equal(array.real.astype(np.float32), real.array, decimal)
#     np.testing.assert_array_almost_equal(array.imag.astype(np.float32), imag.array, decimal)
#     t2 = time.time()
#     print 'time for %s = %.2f'%(funcname(),t2-t1)

# def test_psf_image_view():
#     """Test that the ImageF.array view of the PSF is consistent with the PSF array.
#     """
#     import time
#     t1 = time.time()
#     array, _ = galsim.optics.psf(array_shape=testshape)
#     image = galsim.optics.psf_image(array_shape=testshape)
#     np.testing.assert_array_almost_equal(array.astype(np.float32), image.array, decimal)
#     t2 = time.time()
#     print 'time for %s = %.2f'%(funcname(),t2-t1)

# def test_otf_image_view():
#     """Test that the ImageF.array view of the OTF is consistent with the OTF array.
#     """
#     import time
#     t1 = time.time()
#     array = galsim.optics.otf(array_shape=testshape)
#     (real, imag) = galsim.optics.otf_image(array_shape=testshape)
#     np.testing.assert_array_almost_equal(array.real.astype(np.float32), real.array, decimal)
#     np.testing.assert_array_almost_equal(array.imag.astype(np.float32), imag.array, decimal)
#     t2 = time.time()
#     print 'time for %s = %.2f'%(funcname(),t2-t1)

# def test_mtf_image_view():
#     """Test that the ImageF.array view of the MTF is consistent with the MTF array.
#     """
#     import time
#     t1 = time.time()
#     array = galsim.optics.mtf(array_shape=testshape)
#     image = galsim.optics.mtf_image(array_shape=testshape)
#     np.testing.assert_array_almost_equal(array.astype(np.float32), image.array)
#     t2 = time.time()
#     print 'time for %s = %.2f'%(funcname(),t2-t1)

# def test_ptf_image_view():
#     """Test that the ImageF.array view of the OTF is consistent with the OTF array.
#     """
#     import time
#     t1 = time.time()
#     array = galsim.optics.ptf(array_shape=testshape)
#     image = galsim.optics.ptf_image(array_shape=testshape)
#     np.testing.assert_array_almost_equal(array.astype(np.float32), image.array)
#     t2 = time.time()
#     print 'time for %s = %.2f'%(funcname(),t2-t1)

@timer
def test_OpticalPSF_flux():
    """Compare an unaberrated OpticalPSF flux to unity.
    """
    lods = (1.e-8, 4., 9.e5) # lambda/D values: don't choose unity in case symmetry hides something
    nlook = 512         # Need a bit bigger image than below to get enough flux
    image = galsim.ImageF(nlook,nlook)
    for lod in lods:
        optics_test = galsim.OpticalPSF(lam_over_diam=lod)
        optics_array = optics_test.drawImage(scale=.25*lod, image=image, method='no_pixel').array
        np.testing.assert_almost_equal(optics_array.sum(), 1., 2,
                err_msg="Unaberrated Optical flux not quite unity.")
    # do_pickle(optics_test, lambda x: x.drawImage(nx=20, ny=20, scale=1.7, method='no_pixel'))
    # do_pickle(optics_test)

@timer
def test_OpticalPSF_vs_Airy():
    """Compare the array view on an unaberrated OpticalPSF to that of an Airy.
    """
    lods = (4.e-7, 9., 16.4) # lambda/D values: don't choose unity in case symmetry hides something
    nlook = 100
    image = galsim.ImageF(nlook,nlook)
    for lod in lods:
        airy_test = galsim.Airy(lam_over_diam=lod, obscuration=0., flux=1.)
        #pad same as an Airy, natch!
        # optics_test = galsim.OpticalPSF(lam_over_diam=lod, pad_factor=1, suppress_warning=True)
        optics_test = galsim.OpticalPSF(lam_over_diam=lod, pad_factor=1)
        airy_array = airy_test.drawImage(scale=.25*lod, image=image, method='no_pixel').array
        optics_array = optics_test.drawImage(scale=.25*lod, image=image, method='no_pixel').array
        np.testing.assert_array_almost_equal(optics_array, airy_array, decimal_dft,
                err_msg="Unaberrated Optical not quite equal to Airy")

@timer
def test_OpticalPSF_vs_Airy_with_obs():
    """Compare the array view on an unaberrated OpticalPSF with obscuration to that of an Airy.
    """
    lod = 7.5    # lambda/D value: don't choose unity in case symmetry hides something
    obses = (0.1, 0.3, 0.5) # central obscuration radius ratios
    nlook = 100          # size of array region at the centre of each image to compare
    image = galsim.ImageF(nlook,nlook)
    for obs in obses:
        airy_test = galsim.Airy(lam_over_diam=lod, obscuration=obs, flux=1.)
        optics_test = galsim.OpticalPSF(lam_over_diam=lod, pad_factor=1, obscuration=obs)
        # optics_test = galsim.OpticalPSF(lam_over_diam=lod, pad_factor=1, obscuration=obs,
        #                                 suppress_warning=True)
        airy_array = airy_test.drawImage(scale=1.,image=image, method='no_pixel').array
        optics_array = optics_test.drawImage(scale=1.,image=image, method='no_pixel').array
        np.testing.assert_array_almost_equal(optics_array, airy_array, decimal_dft,
                err_msg="Unaberrated Optical with obscuration not quite equal to Airy")
    # do_pickle(optics_test, lambda x: x.drawImage(nx=20, ny=20, scale=1.7, method='no_pixel'))
    # do_pickle(optics_test)

@timer
def test_OpticalPSF_aberrations_struts():
    """Test the generation of optical aberrations and struts against a known result.
    """
    lod = 0.04
    obscuration = 0.3
    imsize = 128 # Size of saved images as generated by generate_optics_comparison_images.py
    myImg = galsim.ImageD(imsize, imsize)

    # We don't bother running all of these for the regular unit tests, since it adds
    # ~10s to the test run time on a fast-ish laptop.  So only run these when individually
    # running python test_optics.py.
    # NB: The test images were made with oversampling=1, so use that for these tests.
    if __name__ == "__main__":
        # test defocus
        savedImg = galsim.fits.read(os.path.join(imgdir, "optics_defocus.fits"))
        optics = galsim.OpticalPSF(lod, defocus=.5, obscuration=obscuration, oversampling=1)
        myImg = optics.drawImage(myImg, scale=0.2*lod, use_true_center=True, method='no_pixel')

        np.testing.assert_array_almost_equal(
            myImg.array, savedImg.array, 6,
            err_msg="Optical aberration (defocus) disagrees with expected result")

        # test astig1
        savedImg = galsim.fits.read(os.path.join(imgdir, "optics_astig1.fits"))
        optics = galsim.OpticalPSF(lod, defocus=.5, astig1=.5, obscuration=obscuration,
                                   oversampling=1)
        myImg = optics.drawImage(myImg, scale=0.2*lod, use_true_center=True, method='no_pixel')
        np.testing.assert_array_almost_equal(
            myImg.array, savedImg.array, 6,
            err_msg="Optical aberration (astig1) disagrees with expected result")

        # test astig2
        savedImg = galsim.fits.read(os.path.join(imgdir, "optics_astig2.fits"))
        optics = galsim.OpticalPSF(lod, defocus=.5, astig2=.5, obscuration=obscuration,
                                   oversampling=1)
        myImg = optics.drawImage(myImg, scale=0.2*lod, use_true_center=True, method='no_pixel')
        np.testing.assert_array_almost_equal(
            myImg.array, savedImg.array, 6,
            err_msg="Optical aberration (astig2) disagrees with expected result")

        # test coma1
        savedImg = galsim.fits.read(os.path.join(imgdir, "optics_coma1.fits"))
        optics = galsim.OpticalPSF(lod, coma1=.5, obscuration=obscuration, oversampling=1)
        myImg = optics.drawImage(myImg, scale=0.2*lod, use_true_center=True, method='no_pixel')
        np.testing.assert_array_almost_equal(
            myImg.array, savedImg.array, 6,
            err_msg="Optical aberration (coma1) disagrees with expected result")

        # test coma2
        savedImg = galsim.fits.read(os.path.join(imgdir, "optics_coma2.fits"))
        optics = galsim.OpticalPSF(lod, coma2=.5, obscuration=obscuration, oversampling=1)
        myImg = optics.drawImage(myImg, scale=0.2*lod, use_true_center=True, method='no_pixel')
        np.testing.assert_array_almost_equal(
            myImg.array, savedImg.array, 6,
            err_msg="Optical aberration (coma2) disagrees with expected result")

        # test trefoil1
        savedImg = galsim.fits.read(os.path.join(imgdir, "optics_trefoil1.fits"))
        optics = galsim.OpticalPSF(lod, trefoil1=.5, obscuration=obscuration, oversampling=1)
        myImg = optics.drawImage(myImg, scale=0.2*lod, use_true_center=True, method='no_pixel')
        np.testing.assert_array_almost_equal(
            myImg.array, savedImg.array, 6,
            err_msg="Optical aberration (trefoil1) disagrees with expected result")

        # test trefoil2
        savedImg = galsim.fits.read(os.path.join(imgdir, "optics_trefoil2.fits"))
        optics = galsim.OpticalPSF(lod, trefoil2=.5, obscuration=obscuration, oversampling=1)
        myImg = optics.drawImage(myImg, scale=0.2*lod, use_true_center=True, method='no_pixel')
        np.testing.assert_array_almost_equal(
            myImg.array, savedImg.array, 6,
            err_msg="Optical aberration (trefoil2) disagrees with expected result")

        # test spherical
        savedImg = galsim.fits.read(os.path.join(imgdir, "optics_spher.fits"))
        optics = galsim.OpticalPSF(lod, spher=.5, obscuration=obscuration, oversampling=1)
        myImg = optics.drawImage(myImg, scale=0.2*lod, use_true_center=True, method='no_pixel')
        np.testing.assert_array_almost_equal(
            myImg.array, savedImg.array, 6,
            err_msg="Optical aberration (spher) disagrees with expected result")

    # test all aberrations
    savedImg = galsim.fits.read(os.path.join(imgdir, "optics_all.fits"))
    optics = galsim.OpticalPSF(lod, defocus=.5, astig1=0.5, astig2=0.3, coma1=0.4, coma2=-0.3,
                               trefoil1=-0.2, trefoil2=0.1, spher=-0.8, obscuration=obscuration,
                               oversampling=1)
    myImg = optics.drawImage(myImg, scale=0.2*lod, use_true_center=True, method='no_pixel')
    np.testing.assert_array_almost_equal(
        myImg.array, savedImg.array, 6,
        err_msg="Optical aberration (all aberrations) disagrees with expected result")
    # do_pickle(optics, lambda x: x.drawImage(nx=20, ny=20, scale=1.7, method='no_pixel'))
    # do_pickle(optics)

    # test struts
    savedImg = galsim.fits.read(os.path.join(imgdir, "optics_struts.fits"))
    optics = galsim.OpticalPSF(
        lod, obscuration=obscuration, nstruts=5, strut_thick=0.04, strut_angle=8.*galsim.degrees,
        astig2=0.04, coma1=-0.07, defocus=0.09, oversampling=1)
    try:
        np.testing.assert_raises(TypeError, galsim.OpticalPSF, lod, nstruts=5, strut_thick=0.01,
                                 strut_angle=8.) # wrong units
    except ImportError:
        print 'The assert_raises tests require nose'
    # do_pickle(optics, lambda x: x.drawImage(nx=20, ny=20, scale=1.7, method='no_pixel'))
    # do_pickle(optics)

    # Make sure it doesn't have some weird error if strut_angle=0 (should be the easiest case, but
    # check anyway...)
    optics_2 = galsim.OpticalPSF(
        lod, obscuration=obscuration, nstruts=5, strut_thick=0.04, strut_angle=0.*galsim.degrees,
        astig2=0.04, coma1=-0.07, defocus=0.09, oversampling=1)
    myImg = optics.drawImage(myImg, scale=0.2*lod, use_true_center=True, method='no_pixel')
    np.testing.assert_array_almost_equal(
        myImg.array, savedImg.array, 6,
        err_msg="Optical PSF (with struts) disagrees with expected result")

    # make sure it doesn't completely explode when asked to return a PSF with non-circular pupil and
    # non-zero obscuration
    optics = galsim.OpticalPSF(
        lod, obscuration=obscuration, nstruts=5, strut_thick=0.04, strut_angle=8.*galsim.degrees,
        astig2=0.04, coma1=-0.07, defocus=0.09, oversampling=1, circular_pupil=False)
    # do_pickle(optics, lambda x: x.drawImage(nx=20, ny=20, scale=1.7, method='no_pixel'))
    # do_pickle(optics)

@timer
def test_OpticalPSF_aberrations_kwargs():
    """Test that OpticalPSF aberrations kwarg works just like specifying aberrations.
    """
    # Make an OpticalPSF with direct specification of aberrations.
    lod = 0.04
    obscuration = 0.3
    opt1 = galsim.OpticalPSF(lod, obscuration=obscuration, defocus=0.1, coma1=-0.1, coma2=0.3)

    # Now make it with an aberrations list.  (Note: should work with len < 12)
    aberrations = np.zeros(9)
    aberrations[4] = 0.1
    aberrations[7] = -0.1
    aberrations[8] = 0.3

    opt2 = galsim.OpticalPSF(lod, obscuration=obscuration, aberrations=aberrations)

    # Make sure they agree.
    np.testing.assert_array_equal(
        opt1.drawImage(scale=0.2*lod, method='no_pixel').array,
        opt2.drawImage(scale=0.2*lod, method='no_pixel').array,
        err_msg="Optical PSF depends on how aberrations are specified (4,8,11)")

    # Repeat with all aberrations up to index 11, using a regular list, not a numpy array
    opt1 = galsim.OpticalPSF(lod, defocus=.5, astig1=0.5, astig2=0.3, coma1=0.4, coma2=-0.3,
                             trefoil1=-0.2, trefoil2=0.1, spher=-0.8, obscuration=obscuration)
    aberrations = [ 0.0 ] * 4 + [ 0.5, 0.5, 0.3, 0.4, -0.3, -0.2, 0.1, -0.8 ]
    opt2 = galsim.OpticalPSF(lod, obscuration=obscuration, aberrations=aberrations)
    np.testing.assert_array_equal(
        opt1.drawImage(scale=0.2*lod, method='no_pixel').array,
        opt2.drawImage(scale=0.2*lod, method='no_pixel').array,
        err_msg="Optical PSF depends on how aberrations are specified (full list)")
    # do_pickle(opt2, lambda x: x.drawImage(nx=20, ny=20, scale=0.01, method='no_pixel'))
    # do_pickle(opt2)

    # Also, check for proper response to weird inputs.
    try:
        # aberrations must be a list or an array
        np.testing.assert_raises(TypeError,galsim.OpticalPSF,lod,aberrations=0.3)
        # It must have at least 3 elements
        np.testing.assert_raises(ValueError,galsim.OpticalPSF,lod,aberrations=[0.0]*2)
        if 'assert_warns' in np.testing.__dict__:
            # The first element must be 0. (Just a warning!)
            np.testing.assert_warns(UserWarning,galsim.OpticalPSF,lod,aberrations=[0.3]*8)
        # Cannot provide both aberrations and specific ones by name.
        np.testing.assert_raises(TypeError,galsim.OpticalPSF,lod,aberrations=np.zeros(8),
                                 defocus=-0.12)
    except ImportError:
        print 'The assert_raises tests require nose'

@timer
def test_OpticalPSF_flux_scaling():
    """Test flux scaling for OpticalPSF.
    """
    import time
    t1 = time.time()

    # OpticalPSF test params (only a selection)
    test_flux = 1.8
    test_loD = 1.9
    test_obscuration = 0.32
    test_defocus = -0.7
    test_astig1 = 0.03
    test_astig2 = -0.04
    test_oversampling = 1.3
    test_pad_factor = 1.7

    # decimal point to go to for parameter value comparisons
    param_decimal = 12

    # init
    obj = galsim.OpticalPSF(
        lam_over_diam=test_loD, oversampling=test_oversampling,pad_factor=test_pad_factor,
        defocus=test_defocus, astig1=test_astig1, astig2=test_astig2, flux=test_flux)
    obj *= 2.
    np.testing.assert_almost_equal(
        obj.getFlux(), test_flux * 2., decimal=param_decimal,
        err_msg="Flux param inconsistent after __imul__.")
    obj = galsim.OpticalPSF(
        lam_over_diam=test_loD, oversampling=test_oversampling, pad_factor=test_pad_factor,
        defocus=test_defocus, astig1=test_astig1, astig2=test_astig2, flux=test_flux)
    obj /= 2.
    np.testing.assert_almost_equal(
        obj.getFlux(), test_flux / 2., decimal=param_decimal,
        err_msg="Flux param inconsistent after __idiv__.")
    obj = galsim.OpticalPSF(
        lam_over_diam=test_loD, oversampling=test_oversampling, pad_factor=test_pad_factor,
        defocus=test_defocus, astig1=test_astig1, astig2=test_astig2, flux=test_flux)
    obj2 = obj * 2.
    # First test that original obj is unharmed... (also tests that .copy() is working)
    np.testing.assert_almost_equal(
        obj.getFlux(), test_flux, decimal=param_decimal,
        err_msg="Flux param inconsistent after __rmul__ (original).")
    # Then test new obj2 flux
    np.testing.assert_almost_equal(
        obj2.getFlux(), test_flux * 2., decimal=param_decimal,
        err_msg="Flux param inconsistent after __rmul__ (result).")
    obj = galsim.OpticalPSF(
        lam_over_diam=test_loD, oversampling=test_oversampling, pad_factor=test_pad_factor,
        defocus=test_defocus, astig1=test_astig1, astig2=test_astig2, flux=test_flux)
    obj2 = 2. * obj
    # First test that original obj is unharmed... (also tests that .copy() is working)
    np.testing.assert_almost_equal(
        obj.getFlux(), test_flux, decimal=param_decimal,
        err_msg="Flux param inconsistent after __mul__ (original).")
    # Then test new obj2 flux
    np.testing.assert_almost_equal(
        obj2.getFlux(), test_flux * 2., decimal=param_decimal,
        err_msg="Flux param inconsistent after __mul__ (result).")
    obj = galsim.OpticalPSF(
        lam_over_diam=test_loD, oversampling=test_oversampling, pad_factor=test_pad_factor,
        defocus=test_defocus, astig1=test_astig1, astig2=test_astig2, flux=test_flux)
    obj2 = obj / 2.
    # First test that original obj is unharmed... (also tests that .copy() is working)
    np.testing.assert_almost_equal(
        obj.getFlux(), test_flux, decimal=param_decimal,
        err_msg="Flux param inconsistent after __div__ (original).")
    # Then test new obj2 flux
    np.testing.assert_almost_equal(
        obj2.getFlux(), test_flux / 2., decimal=param_decimal,
        err_msg="Flux param inconsistent after __div__ (result).")

@timer
def test_OpticalPSF_pupil_plane():
    """Test the ability to generate a PSF using an image of the pupil plane.
    """
    # Test case: lam/diam=0.12, obscuration=0.18, 4 struts of the default width and with rotation
    # from the vertical of -15 degrees.  There are two versions of these tests at different
    # oversampling levels.
    #
    # To generate the pupil plane that was saved for this case, I did the following:
    # - Temporarily edited galsim/optics.py right after the call to generate_pupil_plane() in the
    #   wavefront() method, adding the following lines:
    #   tmp_im = utilities.roll2d(in_pupil, (in_pupil.shape[0] / 2, in_pupil.shape[1] / 2))
    #   tmp_im = galsim.Image(np.ascontiguousarray(tmp_im).astype(np.int32))
    #   tmp_im.write('tests/Optics_comparison_images/sample_pupil_rolled.fits')
    # - Executed the following command:
    #   oversampling = 1.5
    #   pad_factor = 1.5
    #   galsim.OpticalPSF(0.12, obscuration=0.18, nstruts=4, strut_angle=-15.*galsim.degrees,
    #                     oversampling=oversampling, pad_factor=pad_factor)
    # - Then I made it write to
    #   tests/Optics_comparison_images/sample_pupil_rolled_oversample.fits.gz, and reran the command
    #   with oversampling = 4. and pad_factor = 4.
    #
    # First test: should get excellent agreement between that particular OpticalPSF with specified
    # options and one from loading the pupil plane image.  Note that this won't work if you change
    # the optical PSF parameters, unless you also regenerate the test image.
    lam_over_diam = 0.12
    obscuration = 0.18
    nstruts = 4
    strut_angle = -15.*galsim.degrees
    scale = 0.055
    ref_psf = galsim.OpticalPSF(lam_over_diam, obscuration=obscuration, nstruts=nstruts,
                                oversampling=pp_oversampling, strut_angle=strut_angle,
                                pad_factor=pp_pad_factor)
    im = galsim.fits.read(os.path.join(imgdir, pp_file))
    test_psf = galsim.OpticalPSF(lam_over_diam, obscuration=obscuration,
                                 oversampling=pp_oversampling, pupil_plane_im=im,
                                 pad_factor=pp_pad_factor)
    im_ref_psf = ref_psf.drawImage(scale=scale)
    im_test_psf = galsim.ImageD(im_ref_psf.array.shape[0], im_ref_psf.array.shape[1])
    im_test_psf = test_psf.drawImage(image=im_test_psf, scale=scale)
    if pp_test_type == 'image':
        np.testing.assert_array_almost_equal(
            im_test_psf.array, im_ref_psf.array, decimal=pp_decimal,
            err_msg="Inconsistent OpticalPSF image for basic model after loading pupil plane.")
    else:
        test_moments = im_test_psf.FindAdaptiveMom()
        ref_moments = im_ref_psf.FindAdaptiveMom()
        np.testing.assert_almost_equal(
            test_moments.moments_sigma, ref_moments.moments_sigma, decimal=pp_decimal,
            err_msg="Inconsistent OpticalPSF image for basic model after loading pupil plane.")
    # if __name__ == '__main__':
        # do_pickle(test_psf, lambda x: x.drawImage(nx=20, ny=20, scale=0.07, method='no_pixel'))
        # do_pickle(test_psf)

    # It is supposed to be able to figure this out even if we *don't* tell it the pad factor. So
    # make sure that it still works even if we don't tell it that value.
    test_psf = galsim.OpticalPSF(lam_over_diam, obscuration=obscuration, pupil_plane_im=im,
                                 oversampling=pp_oversampling)
    im_test_psf = galsim.ImageD(im_ref_psf.array.shape[0], im_ref_psf.array.shape[1])
    im_test_psf = test_psf.drawImage(image=im_test_psf, scale=scale)
    if pp_test_type == 'image':
        np.testing.assert_array_almost_equal(
            im_test_psf.array, im_ref_psf.array, decimal=pp_decimal,
            err_msg="Inconsistent OpticalPSF image for basic model after loading pupil plane without "
            "specifying parameters.")
    else:
        test_moments = im_test_psf.FindAdaptiveMom()
        ref_moments = im_ref_psf.FindAdaptiveMom()
        np.testing.assert_almost_equal(
            test_moments.moments_sigma, ref_moments.moments_sigma, decimal=pp_decimal,
            err_msg="Inconsistent OpticalPSF image for basic model after loading pupil plane without "
            "specifying parameters.")

    # Next test (less trivial): Rotate the struts by +27 degrees, and check that agreement is
    # good. This is making sure that the linear interpolation that is done when rotating does not
    # result in significant loss of accuracy.
    rot_angle = 27.*galsim.degrees
    ref_psf = galsim.OpticalPSF(lam_over_diam, obscuration=obscuration, nstruts=nstruts,
                                strut_angle=strut_angle+rot_angle, oversampling=pp_oversampling,
                                pad_factor=pp_pad_factor)
    test_psf = galsim.OpticalPSF(lam_over_diam, obscuration=obscuration, pupil_plane_im=im,
                                 pupil_angle=rot_angle, oversampling=pp_oversampling,
                                 pad_factor=pp_pad_factor)
    im_ref_psf = ref_psf.drawImage(scale=scale)
    im_test_psf = galsim.ImageD(im_ref_psf.array.shape[0], im_ref_psf.array.shape[1])
    im_test_psf = test_psf.drawImage(image=im_test_psf, scale=scale)
    # We are slightly less stringent here since it should not be exact.
    if pp_test_type == 'image':
        np.testing.assert_array_almost_equal(
            im_test_psf.array, im_ref_psf.array, decimal=pp_decimal-1,
            err_msg="Inconsistent OpticalPSF image for rotated model after loading pupil plane.")
    else:
        test_moments = im_test_psf.FindAdaptiveMom()
        ref_moments = im_ref_psf.FindAdaptiveMom()
        np.testing.assert_almost_equal(
            test_moments.moments_sigma, ref_moments.moments_sigma, decimal=pp_decimal-1,
            err_msg="Inconsistent OpticalPSF image for rotated model after loading pupil plane.")

    # Now include aberrations.  Here we are testing the ability to figure out the pupil plane extent
    # and sampling appropriately.  Those get fed into the routine for making the aberrations.
    defocus = -0.03
    coma1 = 0.03
    spher = -0.02
    ref_psf = galsim.OpticalPSF(lam_over_diam, obscuration=obscuration, nstruts=nstruts,
                                strut_angle=strut_angle, defocus=defocus, coma1=coma1, spher=spher,
                                oversampling=pp_oversampling, pad_factor=pp_pad_factor)
    test_psf = galsim.OpticalPSF(lam_over_diam, obscuration=obscuration, pupil_plane_im=im,
                                 defocus=defocus, coma1=coma1, spher=spher,
                                 oversampling=pp_oversampling, pad_factor=pp_pad_factor)
    im_ref_psf = ref_psf.drawImage(scale=scale)
    im_test_psf = galsim.ImageD(im_ref_psf.array.shape[0], im_ref_psf.array.shape[1])
    im_test_psf = test_psf.drawImage(image=im_test_psf, scale=scale)
    if pp_test_type == 'image':
        np.testing.assert_array_almost_equal(
            im_test_psf.array, im_ref_psf.array, decimal=pp_decimal,
            err_msg="Inconsistent OpticalPSF image for aberrated model after loading pupil plane.")
    else:
        test_moments = im_test_psf.FindAdaptiveMom()
        ref_moments = im_ref_psf.FindAdaptiveMom()
        np.testing.assert_almost_equal(
            test_moments.moments_sigma, ref_moments.moments_sigma, decimal=pp_decimal,
            err_msg="Inconsistent OpticalPSF image for aberrated model after loading pupil plane.")

    # Test for preservation of symmetries: the result should be the same if the pupil plane is
    # rotated by integer multiples of 2pi/(nstruts).
    ref_psf = galsim.OpticalPSF(lam_over_diam, obscuration=obscuration, nstruts=nstruts,
                                strut_angle=strut_angle, oversampling=pp_oversampling,
                                pad_factor=pp_pad_factor)
    im_ref_psf = ref_psf.drawImage(scale=scale)
    for ind in range(1,nstruts):
        rot_angle = ind*2.*np.pi/nstruts
        test_psf = galsim.OpticalPSF(lam_over_diam, obscuration=obscuration, pupil_plane_im=im,
                                     pupil_angle=rot_angle*galsim.radians,
                                     oversampling=pp_oversampling, pad_factor=pp_pad_factor)
        im_test_psf = galsim.ImageD(im_ref_psf.array.shape[0], im_ref_psf.array.shape[1])
        im_test_psf = test_psf.drawImage(image=im_test_psf, scale=scale)
        if pp_test_type == 'image':
            np.testing.assert_array_almost_equal(
                im_test_psf.array, im_ref_psf.array, decimal=pp_decimal,
                err_msg="Inconsistent OpticalPSF image after rotating pupil plane by invariant "
                "angle.")
        else:
            test_moments = im_test_psf.FindAdaptiveMom()
            ref_moments = im_test_psf.FindAdaptiveMom()
            np.testing.assert_almost_equal(
                test_moments.moments_sigma, ref_moments.moments_sigma, decimal=pp_decimal,
                err_msg="Inconsistent OpticalPSF image after rotating pupil plane by invariant "
                "angle.")

    # Test that if we rotate pupil plane with no aberrations, that's equivalent to rotating the PSF
    # itself.  Use rotation angle of 90 degrees so numerical issues due to the interpolation should
    # be minimal.
    rot_angle = 90.*galsim.degrees
    psf_1 = galsim.OpticalPSF(lam_over_diam, obscuration=obscuration, pupil_plane_im=im,
                              oversampling=pp_oversampling, pad_factor=pp_pad_factor)
    rot_psf_1 = psf_1.rotate(rot_angle)
    psf_2 = galsim.OpticalPSF(lam_over_diam, obscuration=obscuration, pupil_plane_im=im,
                              pupil_angle=rot_angle, oversampling=pp_oversampling,
                              pad_factor=pp_pad_factor)
    im_1 = psf_1.drawImage(scale=scale)
    im_2 = galsim.ImageD(im_1.array.shape[0], im_1.array.shape[1])
    im_2 = psf_2.drawImage(image=im_2, scale=scale)
    if pp_test_type == 'image':
        np.testing.assert_array_almost_equal(
            im_1.array, im_2.array, decimal=pp_decimal,
            err_msg="Inconsistent OpticalPSF image after rotating pupil plane vs. rotating PSF.")
    else:
        test_moments = im_1.FindAdaptiveMom()
        ref_moments = im_2.FindAdaptiveMom()
        np.testing.assert_almost_equal(
            test_moments.moments_sigma, ref_moments.moments_sigma, decimal=pp_decimal,
            err_msg="Inconsistent OpticalPSF image after rotating pupil plane vs. rotating PSF.")

    # Supply the pupil plane at higher resolution, and make sure that the routine figures out the
    # sampling and gets the right image scale etc.
    rescale_fac = 0.77
    ref_psf = galsim.OpticalPSF(lam_over_diam, obscuration=obscuration, nstruts=nstruts,
                                strut_angle=strut_angle, oversampling=pp_oversampling,
                                pad_factor=pp_pad_factor/rescale_fac)
    # Make higher resolution pupil plane image via interpolation
    im.scale = 1. # this doesn't matter, just put something so the next line works
    int_im = galsim.InterpolatedImage(galsim.Image(im, scale=im.scale, dtype=np.float32),
                                      calculate_maxk=False, calculate_stepk=False,
                                      x_interpolant='linear')
    new_im = int_im.drawImage(scale=rescale_fac*im.scale, method='no_pixel')
    test_psf = galsim.OpticalPSF(lam_over_diam, obscuration=obscuration,
                                 pupil_plane_im=new_im, oversampling=pp_oversampling)
    im_ref_psf = ref_psf.drawImage(scale=scale)
    im_test_psf = galsim.ImageD(im_ref_psf.array.shape[0], im_ref_psf.array.shape[1])
    im_test_psf = test_psf.drawImage(image=im_test_psf, scale=scale)
    test_moments = im_test_psf.FindAdaptiveMom()
    ref_moments = im_ref_psf.FindAdaptiveMom()
    if pp_test_type == 'image':
        np.testing.assert_almost_equal(
            test_moments.moments_sigma/ref_moments.moments_sigma-1., 0, decimal=2,
            err_msg="Inconsistent OpticalPSF image for basic model after loading high-res pupil plane.")
    else:
        np.testing.assert_almost_equal(
            test_moments.moments_sigma/ref_moments.moments_sigma-1., 0, decimal=1,
            err_msg="Inconsistent OpticalPSF image for basic model after loading high-res pupil plane.")

    # Now supply the pupil plane at the original resolution, but remove some of the padding.  We
    # want it to properly recognize that it needs more padding, and include it.
    remove_pad = -23
    sub_im = im[im.bounds.withBorder(remove_pad)]
    test_psf = galsim.OpticalPSF(lam_over_diam, obscuration=obscuration,
                                 pupil_plane_im=sub_im, oversampling=pp_oversampling,
                                 pad_factor=pp_pad_factor)
    im_test_psf = galsim.ImageD(im_ref_psf.array.shape[0], im_ref_psf.array.shape[1])
    im_test_psf = test_psf.drawImage(image=im_test_psf, scale=scale)
    test_moments = im_test_psf.FindAdaptiveMom()
    ref_moments = im_ref_psf.FindAdaptiveMom()
    np.testing.assert_almost_equal(
        test_moments.moments_sigma/ref_moments.moments_sigma-1., 0, decimal=pp_decimal-3,
        err_msg="Inconsistent OpticalPSF image for basic model after loading less padded pupil plane.")

    # Now supply the pupil plane at the original resolution, with extra padding.
    new_pad = 76
    big_im = galsim.Image(im.bounds.withBorder(new_pad))
    big_im[im.bounds] = im
    test_psf = galsim.OpticalPSF(lam_over_diam, obscuration=obscuration,
                                 pupil_plane_im=big_im, oversampling=pp_oversampling,
                                 pad_factor=pp_pad_factor)
    im_test_psf = galsim.ImageD(im_ref_psf.array.shape[0], im_ref_psf.array.shape[1])
    im_test_psf = test_psf.drawImage(image=im_test_psf, scale=scale)
    test_moments = im_test_psf.FindAdaptiveMom()
    ref_moments = im_ref_psf.FindAdaptiveMom()
    np.testing.assert_almost_equal(
        test_moments.moments_sigma, ref_moments.moments_sigma, decimal=pp_decimal-2,
        err_msg="Inconsistent OpticalPSF image size for basic model "
        "after loading more padded pupil plane.")

    # Check for same answer if we use image, array, or filename for reading in array.
    test_psf = galsim.OpticalPSF(lam_over_diam, obscuration=obscuration, pupil_plane_im=im,
                                 oversampling=pp_oversampling, pad_factor=pp_pad_factor)
    im_test_psf = test_psf.drawImage(scale=scale)
    test_psf_2 = galsim.OpticalPSF(lam_over_diam, obscuration=obscuration, pupil_plane_im=im.array,
                                   oversampling=pp_oversampling, pad_factor=pp_pad_factor)
    im_test_psf_2 = test_psf_2.drawImage(scale=scale)
    test_psf_3 = galsim.OpticalPSF(
        lam_over_diam, obscuration=obscuration, oversampling=pp_oversampling,
        pupil_plane_im=os.path.join(imgdir, pp_file),
        pad_factor=pp_pad_factor)
    im_test_psf_3 = test_psf_3.drawImage(scale=scale)
    np.testing.assert_almost_equal(
        im_test_psf.array, im_test_psf_2.array, decimal=pp_decimal,
        err_msg="Inconsistent OpticalPSF image from Image vs. array.")
    np.testing.assert_almost_equal(
        im_test_psf.array, im_test_psf_3.array, decimal=pp_decimal,
        err_msg="Inconsistent OpticalPSF image from Image vs. file read-in.")

@timer
def test_OpticalPSF_lamdiam():
    """Test the ability to generate an OpticalPSF using different lam/diam specifications.
    """
    # Choose some lam, diam, scale.
    lam = 457.3 # nm
    diam = 3.7 # m
    scale = 0.02*galsim.arcsec
    obscuration = 0.15

    # Make optical PSF using lam/diam and scale in some arbitrary units.  Let's use arcmin.
    lam_over_diam = 1.e-9*lam/diam*galsim.radians
    lam_over_diam_arcmin = lam_over_diam / galsim.arcmin
    opt_psf_1 = galsim.OpticalPSF(lam_over_diam = lam_over_diam_arcmin, obscuration=obscuration,
                                  scale_unit=galsim.arcmin)
    im_1 = opt_psf_1.drawImage(scale=scale/galsim.arcmin)

    # Make optical PSF using lam, diam separately and scale in arcsec.
    opt_psf_2 = galsim.OpticalPSF(lam=lam, diam=diam, obscuration=obscuration)
    im_2 = opt_psf_2.drawImage(scale=scale/galsim.arcsec)

    # These images should agree, since we defined PSF AND image scale using arcmin in one case and
    # using arcsec in the other case.
    np.testing.assert_almost_equal(
        im_2.array, im_1.array, decimal=8,
        err_msg="Inconsistent OpticalPSF when using different initialization arguments.")

    # Now make sure we cannot do some weird mix-and-match of arguments.
    try:
        np.testing.assert_raises(TypeError, galsim.OpticalPSF, lam=1.) # need diam too!
        np.testing.assert_raises(TypeError, galsim.OpticalPSF, diam=1.) # need lam too!
        np.testing.assert_raises(TypeError, galsim.OpticalPSF, lam_over_diam=1., diam=1.)
        np.testing.assert_raises(TypeError, galsim.OpticalPSF, lam_over_diam=1., lam=1.)
    except ImportError:
        print 'The assert_raises tests require nose'

<<<<<<< HEAD
=======
    t2 = time.time()
    print 'time for %s = %.2f'%(funcname(),t2-t1)


def test_ne():
    import time
    t1 = time.time()
    # Use some very forgiving settings to speed up this test.  We're not actually going to draw
    # any images (other than internally the PSF), so should be okay.
    gsp1 = galsim.GSParams(maxk_threshold=5.e-2, folding_threshold=5e-2, kvalue_accuracy=1e-3,
                           xvalue_accuracy=1e-3)
    gsp2 = galsim.GSParams(maxk_threshold=5.1e-2, folding_threshold=5e-2, kvalue_accuracy=1e-3,
                           xvalue_accuracy=1e-3)
    pupil_plane_im = galsim.fits.read(os.path.join(imgdir, pp_file))

    # Params include: lam_over_diam, (lam/diam), aberrations by name, aberrations by list, nstruts,
    # strut_thick, strut_angle, obscuration, oversampling, pad_factor, flux, gsparams,
    # circular_pupil, interpolant, pupil_plane_im, pupil_angle, scale_unit
    objs = [galsim.OpticalPSF(lam_over_diam=1.0, gsparams=gsp1),
            galsim.OpticalPSF(lam_over_diam=1.0, gsparams=gsp2),
            galsim.OpticalPSF(lam=1.0, diam=1.0, gsparams=gsp1),
            galsim.OpticalPSF(lam=1.0, diam=1.0, scale_unit=galsim.arcmin, gsparams=gsp1),
            galsim.OpticalPSF(lam_over_diam=1.0, defocus=0.1, gsparams=gsp1),
            galsim.OpticalPSF(lam_over_diam=1.0, aberrations=[0, 0, 0, 0, 0.2], gsparams=gsp1),
            galsim.OpticalPSF(lam_over_diam=1.0, nstruts=2, gsparams=gsp1),
            galsim.OpticalPSF(lam_over_diam=1.0, nstruts=2, strut_thick=0.1, gsparams=gsp1),
            galsim.OpticalPSF(lam_over_diam=1.0, nstruts=2, strut_angle=10.*galsim.degrees,
                              gsparams=gsp1),
            galsim.OpticalPSF(lam_over_diam=1.0, obscuration=0.5, gsparams=gsp1),
            galsim.OpticalPSF(lam_over_diam=1.0, oversampling=2.0, gsparams=gsp1),
            galsim.OpticalPSF(lam_over_diam=1.0, pad_factor=2.0, gsparams=gsp1),
            galsim.OpticalPSF(lam_over_diam=1.0, flux=2.0, gsparams=gsp1),
            galsim.OpticalPSF(lam_over_diam=1.0, circular_pupil=False, gsparams=gsp1),
            galsim.OpticalPSF(lam_over_diam=1.0, interpolant='Linear', gsparams=gsp1)]
    if __name__ == "__main__":
        objs += [galsim.OpticalPSF(lam_over_diam=1.0, pupil_plane_im=pupil_plane_im, gsparams=gsp1,
                                   suppress_warning=True),
                 galsim.OpticalPSF(lam_over_diam=1.0, pupil_plane_im=pupil_plane_im,
                                   pupil_angle=10*galsim.degrees, suppress_warning=True)]
    all_obj_diff(objs)

    t2 = time.time()
    print 'time for %s = %.2f'%(funcname(),t2-t1)


>>>>>>> 167c80a3
if __name__ == "__main__":
    # test_check_all_contiguous()
    # test_simple_wavefront()
    # test_simple_mtf()
    # test_simple_ptf()
    # test_consistency_psf_mtf()
    # test_wavefront_image_view()
    # test_psf_image_view()
    # test_otf_image_view()
    # test_mtf_image_view()
    # test_ptf_image_view()
    test_OpticalPSF_flux()
    test_OpticalPSF_vs_Airy()
    test_OpticalPSF_vs_Airy_with_obs()
    test_OpticalPSF_aberrations_struts()
    test_OpticalPSF_aberrations_kwargs()
    test_OpticalPSF_flux_scaling()
    test_OpticalPSF_pupil_plane()
    test_OpticalPSF_lamdiam()
    test_ne()<|MERGE_RESOLUTION|>--- conflicted
+++ resolved
@@ -811,8 +811,6 @@
     except ImportError:
         print 'The assert_raises tests require nose'
 
-<<<<<<< HEAD
-=======
     t2 = time.time()
     print 'time for %s = %.2f'%(funcname(),t2-t1)
 
@@ -858,7 +856,6 @@
     print 'time for %s = %.2f'%(funcname(),t2-t1)
 
 
->>>>>>> 167c80a3
 if __name__ == "__main__":
     # test_check_all_contiguous()
     # test_simple_wavefront()
