--- conflicted
+++ resolved
@@ -54,13 +54,8 @@
     """
     import time
     t1 = time.time()
-<<<<<<< HEAD
-    dblg = galsim.atmosphere.DoubleGaussian(0.75, 0.25, sigma1=1., sigma2=3.)
+    dblg = galsim.atmosphere.DoubleGaussian(sigma1=1., sigma2=3., flux1=0.75, flux2=0.25)
     myImg = dblg.draw(dx=0.2,normalization="surface brightness")
-=======
-    dblg = galsim.atmosphere.DoubleGaussian(sigma1=1., sigma2=3., flux1=0.75, flux2=0.25)
-    myImg = dblg.draw(dx=0.2)
->>>>>>> e15155ee
     savedImg = galsim.fits.read(os.path.join(imgdir, "double_gaussian.fits"))
     np.testing.assert_array_almost_equal(myImg.array, savedImg.array, 5,
         err_msg="Two Gaussian reference image disagrees with DoubleGaussian class")   
