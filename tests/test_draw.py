--- conflicted
+++ resolved
@@ -283,42 +283,36 @@
     # Test if we provide nx, ny, and scale.  It should:
     #   - create a new image with the right size
     #   - set the scale
-<<<<<<< HEAD
-    im10 = obj.drawImage(nx=200, ny=100, scale=nyq_scale)
+    im10 = obj.drawImage(nx=200, ny=100, scale=0.51)
     np.testing.assert_almost_equal(im10.array.shape, (100, 200), 9,
-                                   "obj.drawImage(nx=200, ny=100) produced image with wrong size")
-    np.testing.assert_almost_equal(im10.scale, nyq_scale, 9,
-                                   "obj.drawImage(nx=200, ny=100) produced image with wrong scale")
+                                   "obj.drawImage(nx,ny,scale) produced image with wrong size")
+    np.testing.assert_almost_equal(im10.scale, 0.51, 9,
+                                   "obj.drawImage(nx,ny,scale) produced image with wrong scale")
     np.testing.assert_almost_equal(im10.array.sum(), test_flux, 4,
-                                   "obj.drawImage(nx=200, ny=100) produced image with wrong flux")
-=======
-    im10 = obj2.draw(nx=200, ny=100, scale=0.51)
-    np.testing.assert_almost_equal(im10.array.shape, (100, 200), 9,
-                                   "obj2.draw(nx,ny,scale) produced image with wrong size")
+                                   "obj.drawImage(nx,ny,scale) produced image with wrong flux")
+    mx, my, mxx, myy, mxy = getmoments(im10)
+    np.testing.assert_almost_equal(
+        mx, (200.+1.)/2., 4,
+        "obj.drawImage(nx,ny,scale) (even) did not center in x correctly")
+    np.testing.assert_almost_equal(
+        my, (100.+1.)/2., 4,
+        "obj.drawImage(nx,ny,scale) (even) did not center in y correctly")
+
+    # Repeat with odd nx,ny
+    im10 = obj.drawImage(nx=201, ny=101, scale=0.51)
+    np.testing.assert_almost_equal(im10.array.shape, (101, 201), 9,
+                                   "obj.drawImage(nx,ny,scale) produced image with wrong size")
     np.testing.assert_almost_equal(im10.scale, 0.51, 9,
-                                   "obj2.draw(nx,ny,scale) produced image with wrong scale")
+                                   "obj.drawImage(nx,ny,scale) produced image with wrong scale")
     np.testing.assert_almost_equal(im10.array.sum(), test_flux, 4,
-                                   "obj2.draw(nx,ny,scale) produced image with wrong flux")
+                                   "obj.drawImage(nx,ny,scale) produced image with wrong flux")
     mx, my, mxx, myy, mxy = getmoments(im10)
-    np.testing.assert_almost_equal(mx, (200.+1.)/2., 4,
-                                   "obj2.draw(nx,ny,scale) (even) did not center in x correctly")
-    np.testing.assert_almost_equal(my, (100.+1.)/2., 4,
-                                   "obj2.draw(nx,ny,scale) (even) did not center in y correctly")
-
-    # Repeat with odd nx,ny
-    im10 = obj2.draw(nx=201, ny=101, scale=0.51)
-    np.testing.assert_almost_equal(im10.array.shape, (101, 201), 9,
-                                   "obj2.draw(nx,ny,scale) produced image with wrong size")
-    np.testing.assert_almost_equal(im10.scale, 0.51, 9,
-                                   "obj2.draw(nx,ny,scale) produced image with wrong scale")
-    np.testing.assert_almost_equal(im10.array.sum(), test_flux, 4,
-                                   "obj2.draw(nx,ny,scale) produced image with wrong flux")
-    mx, my, mxx, myy, mxy = getmoments(im10)
-    np.testing.assert_almost_equal(mx, (201.+1.)/2., 4,
-                                   "obj2.draw(nx,ny,scale) (odd) did not center in x correctly")
-    np.testing.assert_almost_equal(my, (101.+1.)/2., 4,
-                                   "obj2.draw(nx,ny,scale) (odd) did not center in y correctly")
->>>>>>> 9248a286
+    np.testing.assert_almost_equal(
+        mx, (201.+1.)/2., 4,
+        "obj.drawImage(nx,ny,scale) (odd) did not center in x correctly")
+    np.testing.assert_almost_equal(
+        my, (101.+1.)/2., 4,
+        "obj.drawImage(nx,ny,scale) (odd) did not center in y correctly")
 
     try:
         # Test if we provide nx, ny, and no scale.  It should:
@@ -330,44 +324,27 @@
         # Test if we provide nx, ny, scale, and an existing image.  It should:
         #   - raise a ValueError
         im10 = galsim.ImageF()
-<<<<<<< HEAD
-        kwargs = {'nx':200, 'ny':100, 'scale':nyq_scale, 'image':im10}
-        np.testing.assert_raises(ValueError, obj.drawImage, kwargs)
-=======
         kwargs = {'nx':200, 'ny':100, 'scale':0.51, 'image':im10}
-        np.testing.assert_raises(ValueError, obj2.draw, kwargs)
->>>>>>> 9248a286
+        np.testing.assert_raises(ValueError, obj2.drawImage, kwargs)
     except ImportError:
         print 'The assert_raises tests require nose'
 
     # Test if we provide bounds and scale.  It should:
     #   - create a new image with the right size
     #   - set the scale
-<<<<<<< HEAD
-    bounds = galsim.BoundsI(1,200,1,100)
-    im10 = obj.drawImage(bounds=bounds, scale=nyq_scale)
-    np.testing.assert_almost_equal(im10.array.shape, (100, 200), 9,
-        "obj.drawImage(bounds=galsim.Bounds(1,200,1,100)) produced image with wrong size")
-    np.testing.assert_almost_equal(im10.scale, nyq_scale, 9,
-        "obj.drawImage(bounds=galsim.Bounds(1,200,1,100)) produced image with wrong scale")
+    bounds = galsim.BoundsI(1,200,1,101)
+    im10 = obj.drawImage(bounds=bounds, scale=0.51)
+    np.testing.assert_almost_equal(im10.array.shape, (101, 200), 9,
+                                   "obj.drawImage(bounds,scale) produced image with wrong size")
+    np.testing.assert_almost_equal(im10.scale, 0.51, 9,
+                                   "obj.drawImage(bounds,scale) produced image with wrong scale")
     np.testing.assert_almost_equal(im10.array.sum(), test_flux, 4,
-        "obj.drawImage(bounds=galsim.Bounds(1,200,1,100)) produced image with wrong flux")
-=======
-    bounds = galsim.BoundsI(1,200,1,101)
-    im10 = obj2.draw(bounds=bounds, scale=0.51)
-    np.testing.assert_almost_equal(im10.array.shape, (101, 200), 9,
-                                   "obj2.draw(bounds,scale) produced image with wrong size")
-    np.testing.assert_almost_equal(im10.scale, 0.51, 9,
-                                   "obj2.draw(bounds,scale) produced image with wrong scale")
-    np.testing.assert_almost_equal(im10.array.sum(), test_flux, 4,
-                                   "obj2.draw(bounds,scale) produced image with wrong flux")
+                                   "obj.drawImage(bounds,scale) produced image with wrong flux")
     mx, my, mxx, myy, mxy = getmoments(im10)
     np.testing.assert_almost_equal(mx, (200.+1.)/2., 4,
-                                   "obj2.draw(bounds,scale) did not center in x correctly")
+                                   "obj.drawImage(bounds,scale) did not center in x correctly")
     np.testing.assert_almost_equal(my, (101.+1.)/2., 4,
-                                   "obj2.draw(bounds,scale) did not center in y correctly")
-
->>>>>>> 9248a286
+                                   "obj.drawImage(bounds,scale) did not center in y correctly")
 
     try:
         # Test if we provide bounds and no scale.  It should:
@@ -379,13 +356,8 @@
         # Test if we provide bounds, scale, and an existing image.  It should:
         #   - raise a ValueError
         bounds = galsim.BoundsI(1,200,1,100)
-<<<<<<< HEAD
-        kwargs = {'bounds':bounds, 'scale':nyq_scale, 'image':im10}
+        kwargs = {'bounds':bounds, 'scale':0.51, 'image':im10}
         np.testing.assert_raises(ValueError, obj.drawImage, kwargs)
-=======
-        kwargs = {'bounds':bounds, 'scale':0.51, 'image':im10}
-        np.testing.assert_raises(ValueError, obj2.draw, kwargs)
->>>>>>> 9248a286
     except ImportError:
         print 'The assert_raises tests require nose'
 
